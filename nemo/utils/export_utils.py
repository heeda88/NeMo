# Copyright (c) 2020, NVIDIA CORPORATION.  All rights reserved.
#
# Licensed under the Apache License, Version 2.0 (the "License");
# you may not use this file except in compliance with the License.
# You may obtain a copy of the License at
#
#     http://www.apache.org/licenses/LICENSE-2.0
#
# Unless required by applicable law or agreed to in writing, software
# distributed under the License is distributed on an "AS IS" BASIS,
# WITHOUT WARRANTIES OR CONDITIONS OF ANY KIND, either express or implied.
# See the License for the specific language governing permissions and
# limitations under the License.

import os
from contextlib import nullcontext
from enum import Enum
from typing import Callable, Dict, Optional, Type

import onnx
import torch
import torch.nn as nn
import torch.nn.functional as F

from nemo.utils import CastToFloat, CastToFloatAll, logging

try:
    import onnxruntime

    ort_available = True
except (ImportError, ModuleNotFoundError):
    ort_available = False


class ExportFormat(Enum):
    """Which format to use when exporting a Neural Module for deployment"""

    ONNX = (1,)
    TORCHSCRIPT = (2,)


_EXT_DICT = {
    ".pt": ExportFormat.TORCHSCRIPT,
    ".ts": ExportFormat.TORCHSCRIPT,
    ".onnx": ExportFormat.ONNX,
}


<<<<<<< HEAD
def cast_tensor(x, from_dtype=torch.float16, to_dtype=torch.float32):
    return x.to(dtype=to_dtype) if x.dtype == from_dtype else x


def cast_all(x, from_dtype=torch.float16, to_dtype=torch.float32):
    if isinstance(x, torch.Tensor):
        return cast_tensor(x, from_dtype=from_dtype, to_dtype=to_dtype)
    else:
        if isinstance(x, dict):
            new_dict = {}
            for k in x.keys():
                new_dict[k] = cast_all(x[k], from_dtype=from_dtype, to_dtype=to_dtype)
            return new_dict
        elif isinstance(x, tuple):
            return tuple(cast_all(y, from_dtype=from_dtype, to_dtype=to_dtype) for y in x)


class CastToFloat(nn.Module):
    def __init__(self, mod):
        super(CastToFloat, self).__init__()
        self.mod = mod
=======
class TorchRMSNorm(nn.Module):
    def __init__(self, weight, eps=1e-6):
        """
        LayerNorm without bias
        """
        super().__init__()
        self.weight = weight
        self.variance_epsilon = eps

    def forward(self, hidden_states):
        # can be only calculated with precision=32
        variance = hidden_states.to(torch.float32).pow(2).mean(-1, keepdim=True)
        hidden_states = hidden_states * torch.rsqrt(variance + self.variance_epsilon)
        if self.weight.dtype in [torch.float16, torch.bfloat16]:
            hidden_states = hidden_states.to(self.weight.dtype)

        return self.weight * hidden_states


class LinearWithBiasSkip(nn.Module):
    def __init__(self, weight, bias, skip_bias_add):
        super(LinearWithBiasSkip, self).__init__()
        self.bias = bias
        self.weight = weight
        self.skip_bias_add = skip_bias_add
>>>>>>> 46eb4d7f

    def forward(self, x):
        if torch.is_autocast_enabled():
            ret = self.mod.forward(x.to(torch.float32)).to(x.dtype)
        else:
            ret = self.mod.forward(x)
        return ret


def get_export_format(filename: str):
    _, ext = os.path.splitext(filename)
    try:
        return _EXT_DICT[ext.lower()]
    except KeyError:
        raise ValueError(f"Export file {filename} extension does not correspond to any export format!")


def augment_filename(output: str, prepend: str):
    if prepend == 'self':
        return output

    path, filename = os.path.split(output)
    filename = f"{prepend}-{filename}"
    return os.path.join(path, filename)


def forward_method(self):
    if hasattr(self, "forward_for_export"):
        return self.forward_for_export
    else:
        return self.forward


def wrap_forward_method(self):
    tp = type(self)
    old_forward_method = None
    if hasattr(tp, "forward_for_export"):
        forward_method = tp.forward_for_export
        old_forward_method = tp.forward
        tp.forward = forward_method
    else:
        forward_method = None
    return forward_method, old_forward_method


def parse_input_example(input_example):
    input_list = list(input_example)
    input_dict = {}
    # process possible kwargs
    if isinstance(input_list[-1], dict):
        input_dict = input_list[-1]
        input_list = input_list[:-1]
    return input_list, input_dict


def to_onnxrt_input(ort_input_names, input_names, input_dict, input_list):
    odict = {}
    for k in reversed(input_names):
        val = None
        if k in input_dict:
            val = input_dict[k].cpu().numpy()
        elif len(input_list) > 0:
            val = input_list.pop().cpu().numpy()
        if k in ort_input_names and val is not None:
            odict[k] = val
    return odict


def verify_torchscript(model, output, input_examples, check_tolerance=0.01):
    all_good = True
    for input_example in input_examples:
        input_list, input_dict = parse_input_example(input_example)
        # We disable autocast here to make sure exported TS will run under Triton or other C++ env
        with torch.cuda.amp.autocast(enabled=False):
            output_example = model.forward(*input_list, **input_dict)
            ts_model = torch.jit.load(output)
            all_good = all_good and run_ts_and_compare(
                ts_model, input_list, input_dict, output_example, check_tolerance
            )
    status = "SUCCESS" if all_good else "FAIL"
    logging.info(f"Torchscript generated at {output} verified with torchscript forward : " + status)
    return all_good


def verify_runtime(model, output, input_examples, input_names, check_tolerance=0.01):
    onnx_model = onnx.load(output)
    ort_input_names = [node.name for node in onnx_model.graph.input]

    global ort_available
    if not ort_available:
        logging.warning(f"ONNX generated at {output}, not verified - please install onnxruntime_gpu package.\n")
        onnx.checker.check_model(onnx_model, full_check=True)
        return
    onnx_session_opt = onnxruntime.SessionOptions()
    onnx_session_opt.graph_optimization_level = onnxruntime.GraphOptimizationLevel.ORT_ENABLE_BASIC
    sess = onnxruntime.InferenceSession(
        onnx_model.SerializeToString(), sess_options=onnx_session_opt, providers=['CUDAExecutionProvider']
    )
    del onnx_model
    all_good = True
    for input_example in input_examples:
        input_list, input_dict = parse_input_example(input_example)
        output_example = model.forward(*input_list, **input_dict)
        ort_input = to_onnxrt_input(ort_input_names, input_names, input_dict, input_list)
        all_good = all_good and run_ort_and_compare(sess, ort_input, output_example, check_tolerance)
    status = "SUCCESS" if all_good else "FAIL"
    logging.info(f"ONNX generated at {output} verified with onnxruntime : " + status)
    return all_good


def run_ts_and_compare(ts_model, ts_input_list, ts_input_dict, output_example, check_tolerance=0.01):
    # Verify the model can be read, and is valid
    ts_out = ts_model(*ts_input_list, **ts_input_dict)

    all_good = True
    for i, out in enumerate(ts_out):
        expected = output_example[i]

        if torch.is_tensor(expected):
            tout = out.to('cpu')
            logging.debug(f"Checking output {i}, shape: {expected.shape}:\n")
            this_good = True
            try:
                if not torch.allclose(tout, expected.cpu(), rtol=check_tolerance, atol=check_tolerance):
                    this_good = False
            except Exception:  # there may ne size mismatch and it may be OK
                this_good = False
            if not this_good:
                logging.info(f"Results mismatch! PyTorch(expected):\n{expected}\nTorchScript:\n{tout}")
                all_good = False
    return all_good


def run_ort_and_compare(sess, ort_input, output_example, check_tolerance=0.01):
    # Verify the model can be read, and is valid
    ort_out = sess.run(None, ort_input)
    all_good = True
    for i, out in enumerate(ort_out):
        expected = output_example[i]

        if torch.is_tensor(expected):
            tout = torch.from_numpy(out)
            logging.debug(f"Checking output {i}, shape: {expected.shape}:\n")
            this_good = True
            try:
                if not torch.allclose(tout, expected.cpu(), rtol=check_tolerance, atol=100 * check_tolerance):
                    this_good = False
            except Exception:  # there may ne size mismatch and it may be OK
                this_good = False
            if not this_good:
                logging.info(f"onnxruntime results mismatch! PyTorch(expected):\n{expected}\nONNXruntime:\n{tout}")
                all_good = False
    return all_good


apex_available = True

try:
    from apex.contrib.layer_norm.layer_norm import FastLayerNorm
    from apex.normalization import MixedFusedRMSNorm
    from apex.normalization.fused_layer_norm import FusedLayerNorm, MixedFusedLayerNorm
    from apex.transformer.functional.fused_softmax import FusedScaleMaskSoftmax
    from apex.transformer.tensor_parallel.layers import ColumnParallelLinear, RowParallelLinear

    def replace_FusedLayerNorm(n: nn.Module) -> Optional[nn.LayerNorm]:
        """
        Replaces Apex's FusedLayerNorm with nn.LayerNorm. This is required for ONNX export.
        Args:
           n: the FusedLayerNorm pytorch module to replace
        Returns:
           Equivalent LayerNorm module
        """

        p = next(n.parameters())

        if isinstance(n, FusedLayerNorm) or isinstance(n, MixedFusedLayerNorm):
            shape, eps, affine = n.normalized_shape, n.eps, n.elementwise_affine
            n_state = n.state_dict()
        elif isinstance(n, FastLayerNorm):
            shape, eps, affine = n.weight.shape, n.epsilon, True
            n_state = n.state_dict()
        elif isinstance(n, MixedFusedRMSNorm):
            shape, eps, affine = n.normalized_shape, n.eps, n.elementwise_affine
            tmp_n_state = n.state_dict()
            n_state = {'weight': tmp_n_state['weight'], 'bias': torch.zeros_like(tmp_n_state['weight'])}
        else:
            return None

        n_state = n.state_dict()
        mod = nn.LayerNorm(shape, eps=eps, elementwise_affine=affine, device=p.device, dtype=p.dtype)

        mod.load_state_dict(n_state)

        return mod

    def replace_MixedFusedRMSNorm(n: nn.Module):
        """
        Replaces Apex's MixedFusedRMSNorm with equivalent Pytorch layer. This is required for ONNX export.
        Args:
           n: the MixedFusedRMSNorm pytorch module to replace
        Returns:
           Equivalent module
        """

        p = next(n.parameters())

        if isinstance(n, MixedFusedRMSNorm):
            mod = TorchRMSNorm(n.state_dict()['weight'], n.eps).to(p.device)
        else:
            return None

        return mod

    def replace_ParallelLinear(n: nn.Module) -> Optional[nn.Linear]:
        """
        Replaces Apex's ColumnParallelLinear or RowParallelLinear with nn.Linear
        Args:
           n: the nn.Module pytorch module to replace
        Returns:
           Equivalent Linear module
        """
        if not (isinstance(n, ColumnParallelLinear) or isinstance(n, RowParallelLinear)):
            raise ValueError("This function can only change the ColumnParallelLinear or RowParallelLinear module.")

        dev = next(n.parameters()).device
        mod = LinearWithBiasSkip(n.weight, n.bias, n.skip_bias_add).to(dev)

        n_state = n.state_dict()
        mod.load_state_dict(n_state)
        return mod

    def replace_FusedScaleMaskSoftmax(n: nn.Module) -> Optional[nn.Linear]:
        """
        Replaces Apex's FusedScaleMaskSoftmax with nn.LayerNorm. This is required for ONNX export.
        Args:
           n: the FusedScaleMaskSoftmax module to replace
        Returns:
           Equivalent LayerNorm module
        """
        if not isinstance(n, FusedScaleMaskSoftmax):
            raise ValueError("This function can only change the FusedScaleMaskSoftmax module.")

        # disable the fusion only
        mod = FusedScaleMaskSoftmax(
            n.input_in_fp16, n.input_in_bf16, n.attn_mask_type, False, n.mask_func, n.softmax_in_fp32, n.scale
        )

        return mod

    default_Apex_replacements = {
        "FusedLayerNorm": replace_FusedLayerNorm,
        "MixedFusedLayerNorm": replace_FusedLayerNorm,
        "FastLayerNorm": replace_FusedLayerNorm,
        "RowParallelLinear": replace_ParallelLinear,
        "ColumnParallelLinear": replace_ParallelLinear,
        "FusedScaleMaskSoftmax": replace_FusedScaleMaskSoftmax,
        "MixedFusedRMSNorm": replace_MixedFusedRMSNorm,
    }

except Exception as e:
    default_Apex_replacements = {}
    apex_available = False


def simple_replace(BaseT: Type[nn.Module], DestT: Type[nn.Module]) -> Callable[[nn.Module], Optional[nn.Module]]:
    """
    Generic function generator to replace BaseT module with DestT. BaseT and DestT should have same atrributes. No weights are copied.
    Args:
        BaseT : module type to replace
        DestT : destination module type
    Returns:
        swap function to replace BaseT module with DestT
    """

    def expansion_fn(mod: nn.Module) -> Optional[nn.Module]:
        if not isinstance(mod, BaseT):
            return None
        args = [getattr(mod, name, None) for name in mod.__constants__]
        out = DestT(*args)
        return out

    return expansion_fn


def replace_MatchedScaleMaskSoftmax(n: nn.Module) -> Optional[nn.Linear]:
    """
    Replaces MatchedScaleMaskSoftmax with exportable softmax layer
    Args:
        n: module to replace
    Returns:
        exportable module
    """
    # including the import here to avoid circular imports
    from nemo.collections.nlp.modules.common.megatron.fused_softmax import MatchedScaleMaskSoftmax

    # disabling fusion for the MatchedScaleMaskSoftmax
    mod = MatchedScaleMaskSoftmax(
        n.input_in_fp16, n.input_in_bf16, n.attn_mask_type, False, n.mask_func, n.softmax_in_fp32, n.scale
    )
    return mod


def wrap_module(BaseT: Type[nn.Module], DestT: Type[nn.Module]) -> Callable[[nn.Module], Optional[nn.Module]]:
    """
    Generic function generator to replace BaseT module with DestT wrapper. 
    Args:
        BaseT : module type to replace
        DestT : destination module type
    Returns:
        swap function to replace BaseT module with DestT
    """

    def expansion_fn(mod: nn.Module) -> Optional[nn.Module]:
        out = DestT(mod)
        return out

    return expansion_fn


def swap_modules(model: nn.Module, mapping: Dict[str, nn.Module]):
    """
    This function swaps nested modules as specified by "dot paths" in mod with a desired replacement. This allows
    for swapping nested modules through arbitrary levels if children

    NOTE: This occurs in place, if you want to preserve model then make sure to copy it first.

    """
    for path, new_mod in mapping.items():
        expanded_path = path.split(".")
        parent_mod = model
        for sub_path in expanded_path[:-1]:
            parent_mod = parent_mod._modules[sub_path]  # noqa
        parent_mod._modules[expanded_path[-1]] = new_mod  # noqa

    return model


def replace_modules(
    model: nn.Module, expansions: Dict[str, Callable[[nn.Module], Optional[nn.Module]]] = None
) -> nn.Module:
    """
    Top-level function to replace modules in model, specified by class name with a desired replacement.
    NOTE: This occurs in place, if you want to preserve model then make sure to copy it first.
    Args:
        model : top level module
        expansions : replacement dictionary: module class name -> replacement function generator
    Returns:
        model, possibly modified in-place
    """
    mapping: Dict[str, nn.Module] = {}
    for name, m in model.named_modules():
        m_type = type(m).__name__
        if m_type in expansions:
            swapped = expansions[m_type](m)
            if swapped:
                mapping[name] = swapped
    if len(mapping) > 0:
        logging.info(f"Swapped {len(mapping)} modules")
    swap_modules(model, mapping)
    return model


def script_module(m: nn.Module):
    return torch.jit.script(m)


script_replacements = {}


def replace_for_export(model: nn.Module) -> nn.Module:
    """
    Top-level function to replace default set of modules in model
    NOTE: This occurs in place, if you want to preserve model then make sure to copy it first.
    Args:
        model : top level module
        replace_1D_2D : include 1D -> 2D replacements
    Returns:
        model, possibly modified in-place
    """
    from nemo.collections.tts.modules.submodules import MaskedInstanceNorm1d

    default_replacements = {
        "BatchNorm1d": wrap_module(nn.BatchNorm1d, CastToFloat),
        "BatchNorm2d": wrap_module(nn.BatchNorm2d, CastToFloat),
        "LayerNorm": wrap_module(nn.LayerNorm, CastToFloat),
        "InstanceNorm1d": wrap_module(nn.InstanceNorm1d, CastToFloat),
        "MaskedInstanceNorm1d": wrap_module(MaskedInstanceNorm1d, CastToFloatAll),
        "MatchedScaleMaskSoftmax": wrap_module(None, replace_MatchedScaleMaskSoftmax),
    }

    replace_modules(model, default_Apex_replacements)
    replace_modules(model, default_replacements)
    # This one has to be the last
    replace_modules(model, script_replacements)<|MERGE_RESOLUTION|>--- conflicted
+++ resolved
@@ -46,29 +46,6 @@
 }
 
 
-<<<<<<< HEAD
-def cast_tensor(x, from_dtype=torch.float16, to_dtype=torch.float32):
-    return x.to(dtype=to_dtype) if x.dtype == from_dtype else x
-
-
-def cast_all(x, from_dtype=torch.float16, to_dtype=torch.float32):
-    if isinstance(x, torch.Tensor):
-        return cast_tensor(x, from_dtype=from_dtype, to_dtype=to_dtype)
-    else:
-        if isinstance(x, dict):
-            new_dict = {}
-            for k in x.keys():
-                new_dict[k] = cast_all(x[k], from_dtype=from_dtype, to_dtype=to_dtype)
-            return new_dict
-        elif isinstance(x, tuple):
-            return tuple(cast_all(y, from_dtype=from_dtype, to_dtype=to_dtype) for y in x)
-
-
-class CastToFloat(nn.Module):
-    def __init__(self, mod):
-        super(CastToFloat, self).__init__()
-        self.mod = mod
-=======
 class TorchRMSNorm(nn.Module):
     def __init__(self, weight, eps=1e-6):
         """
@@ -94,14 +71,11 @@
         self.bias = bias
         self.weight = weight
         self.skip_bias_add = skip_bias_add
->>>>>>> 46eb4d7f
 
     def forward(self, x):
-        if torch.is_autocast_enabled():
-            ret = self.mod.forward(x.to(torch.float32)).to(x.dtype)
-        else:
-            ret = self.mod.forward(x)
-        return ret
+        if self.skip_bias_add:
+            return F.linear(x, self.weight), self.bias
+        return F.linear(x, self.weight, self.bias), None
 
 
 def get_export_format(filename: str):
