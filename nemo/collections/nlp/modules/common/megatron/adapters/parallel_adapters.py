# coding=utf-8
# Copyright (c) 2020, NVIDIA CORPORATION.  All rights reserved.
#
# Licensed under the Apache License, Version 2.0 (the "License");
# you may not use this file except in compliance with the License.
# You may obtain a copy of the License at
#
#     http://www.apache.org/licenses/LICENSE-2.0
#
# Unless required by applicable law or agreed to in writing, software
# distributed under the License is distributed on an "AS IS" BASIS,
# WITHOUT WARRANTIES OR CONDITIONS OF ANY KIND, either express or implied.
# See the License for the specific language governing permissions and
# limitations under the License.


import enum
import logging
from dataclasses import dataclass
from typing import Any, Optional

import torch
import torch.nn as nn

from nemo.collections.common.parts.adapter_modules import AdapterModuleUtil
from nemo.collections.common.parts.utils import activation_registry
from nemo.collections.nlp.modules.common.megatron.fused_bias_gelu import fused_bias_gelu
from nemo.collections.nlp.modules.common.megatron.utils import init_method_const, init_method_normal
from nemo.core.classes.mixins import adapter_mixin_strategies

try:
    from apex.normalization.fused_layer_norm import MixedFusedLayerNorm
<<<<<<< HEAD
    from apex.transformer import parallel_state, tensor_parallel
    from apex.transformer.tensor_parallel import ColumnParallelLinear, RowParallelLinear
=======
>>>>>>> b9a9c404

    HAVE_APEX = True

except (ImportError, ModuleNotFoundError):

    HAVE_APEX = False

try:
    from megatron.core.tensor_parallel import ColumnParallelLinear, RowParallelLinear

    HAVE_MEGATRON_CORE = True

except (ImportError, ModuleNotFoundError):

    HAVE_MEGATRON_CORE = False


class AdapterName(str, enum.Enum):
    """
    Names for adapters used in NLP Adapters and IA3. Note: changing this will break backward compatibility. 
    """

    MLP_INFUSED = "mlp_infused_adapter"
    KEY_INFUSED = "key_infused_adapter"
    VALUE_INFUSED = "value_infused_adapter"
    PRE_ATTN_ADAPTER = 'adapter_1'
    POST_ATTN_ADAPTER = 'adapter_2'
    PTUNING_ADAPTER = "ptuning_adapter"


class InfusedAdapter(nn.Module, AdapterModuleUtil):
    def __init__(
        self, in_features: int, adapter_strategy: adapter_mixin_strategies.ResidualAddAdapterStrategyConfig = None,
    ) -> None:
        super().__init__()
        self.scalers = nn.Parameter(torch.ones(in_features))
        # Setup adapter strategy
        self.setup_adapter_strategy(adapter_strategy)

    def forward(self, x):
        x = x * self.scalers[None, None, :]
        return x


class MLPInfusedAdapter(InfusedAdapter):
    """
    MLPInfusedAdapter is basically a clone of InfusedAdapter. We do this to make the adapter_mixin agnostic to adapter names
    and only check adapter class types. 
    """

    pass


@dataclass
class InfusedAdapterConfig:
    in_features: int
    adapter_strategy: Optional[Any] = adapter_mixin_strategies.ResidualAddAdapterStrategyConfig()
    _target_: str = "{0}.{1}".format(InfusedAdapter.__module__, InfusedAdapter.__name__)


@dataclass
class MLPInfusedAdapterConfig(InfusedAdapterConfig):
    _target_: str = "{0}.{1}".format(MLPInfusedAdapter.__module__, MLPInfusedAdapter.__name__)


class ParallelLinearAdapter(nn.Module, AdapterModuleUtil):
    def __init__(
        self,
        in_features: int,
        dim: int,
        activation: str = 'swish',
        norm_position: str = 'post',
        norm_type: str = 'mixedfusedlayernorm',
        column_init_method: str = 'xavier',
        row_init_method: str = 'zero',
        dropout: float = 0.0,
        adapter_strategy: adapter_mixin_strategies.ResidualAddAdapterStrategyConfig = None,
    ):
        super().__init__()
        if not HAVE_APEX:
            logging.info("Apex is required to use ParallelLinearAdapters.")
            raise RuntimeError("ParallelLinearAdapter can not run without Apex.")
        if not HAVE_MEGATRON_CORE:
            logging.info("Megatron-core is required to use ParallelLinearAdapters.")
            raise RuntimeError("ParallelLinearAdapter can not run without Megatron-core.")
        self.activation = activation_registry[activation]()
        self.norm_position = norm_position

        if column_init_method == 'xavier':
            self.linear_in = ColumnParallelLinear(in_features, dim, bias=False)
        elif column_init_method == 'normal':
            self.linear_in = ColumnParallelLinear(in_features, dim, bias=False, init_method=init_method_normal(0.2))
        elif column_init_method == 'zero':
            self.linear_in = ColumnParallelLinear(in_features, dim, bias=False, init_method=init_method_const(0.0))
        else:
            raise NotImplementedError("column_init_method should be zero, normal or xavier")

        if row_init_method == 'xavier':
            self.linear_out = RowParallelLinear(dim, in_features, bias=False)
        elif row_init_method == 'normal':
            self.linear_out = RowParallelLinear(dim, in_features, bias=False, init_method=init_method_normal(0.2))
        elif row_init_method == 'zero':
            self.linear_out = RowParallelLinear(dim, in_features, bias=False, init_method=init_method_const(0.0))
        else:
            raise NotImplementedError("row_init_method should be zero, normal or xavier")

        if norm_type == 'mixedfusedlayernorm':
            self.layer_norm = MixedFusedLayerNorm(in_features, 1e-5, sequence_parallel_enbaled=False)
        elif norm_type == 'layernorm':
            self.layer_norm = nn.LayerNorm(in_features)
        else:
            raise NotImplementedError("norm_type should be either mixedfusedlayernorm or layernorm")

        if dropout > 0.0:
            self.dropout = nn.Dropout(dropout)
        else:
            self.dropout = None

        # Setup adapter strategy
        self.setup_adapter_strategy(adapter_strategy)

    def forward(self, x):

        if self.norm_position == 'pre':
            x = self.layer_norm(x)

        x, _ = self.linear_in(x)  # (@adithyare) ColumnLinear returns output and bias, we are ignoring the bias term.
        x = self.activation(x)
        x, _ = self.linear_out(x)

        if self.norm_position == 'post':
            x = self.layer_norm(x)

        # Add dropout if available
        if self.dropout is not None:
            x = self.dropout(x)

        return x


@dataclass
class ParallelLinearAdapterConfig:
    in_features: int
    dim: int
    activation: str = 'swish'
    norm_position: str = 'post'
    norm_type: str = 'mixedfusedlayernorm'
    column_init_method: str = 'xavier'
    row_init_method: str = 'zero'
    dropout: float = 0.0
    adapter_strategy: Optional[Any] = adapter_mixin_strategies.ResidualAddAdapterStrategyConfig()
    _target_: str = "{0}.{1}".format(ParallelLinearAdapter.__module__, ParallelLinearAdapter.__name__)


class PromptEncoderAdapter(nn.Module, AdapterModuleUtil):
    """
    The Tensor Parallel MLP prompt encoder network that is used to generate the virtual 
    token embeddings for p-tuning. It only have two layers.
    """

    def __init__(
        self,
        virtual_tokens: int,
        bottleneck_dim: int,
        embedding_dim: int,
        init_std: float,
        output_dim: int,
        adapter_strategy: adapter_mixin_strategies.ResidualAddAdapterStrategyConfig = None,
    ):
        """
        Initializes the Tensor Model parallel MLP PromptEncoderMLP module.
        Args:
            virtual_tokens: the  number of vitural tokens
            hidden_size: hidden dimension
            output_size:  the output dimension
            init_std: the MLP init std value 
        """
        super().__init__()
        self.bottleneck_dim = bottleneck_dim
        self.embedding_dim = embedding_dim
        self.output_dim = output_dim
        self.virtual_tokens = virtual_tokens
        self.activation = "gelu"

        sequence_parallel = False
        gradient_accumulation_fusion = False
        no_async_tensor_model_parallel_allreduce = (
            parallel_state.get_tensor_model_parallel_world_size() == 1 or sequence_parallel
        )
        self.register_buffer("indices", torch.LongTensor(list(range(self.virtual_tokens))))
        self.embedding = torch.nn.Embedding(self.virtual_tokens, self.embedding_dim)
        self.first = tensor_parallel.ColumnParallelLinear(
            self.embedding_dim,
            self.bottleneck_dim,
            gather_output=False,
            init_method=init_method_normal(init_std),
            skip_bias_add=True,
            use_cpu_initialization=False,
            bias=True,
            sequence_parallel_enabled=sequence_parallel,
            no_async_tensor_model_parallel_allreduce=no_async_tensor_model_parallel_allreduce,
            gradient_accumulation_fusion=gradient_accumulation_fusion,
        )
        self.second = tensor_parallel.RowParallelLinear(
            self.bottleneck_dim,
            self.output_dim,
            input_is_parallel=True,
            init_method=init_method_normal(init_std),
            skip_bias_add=True,
            use_cpu_initialization=False,
            bias=True,
            sequence_parallel_enabled=sequence_parallel,
            gradient_accumulation_fusion=gradient_accumulation_fusion,
        )
        # Setup adapter strategy
        self.setup_adapter_strategy(adapter_strategy)

    def forward(self, batch_size):
        input_embeds = self.embedding(self.indices).unsqueeze(0)
        intermediate_parallel, bias_parallel = self.first(input_embeds)
        intermediate_parallel = fused_bias_gelu(intermediate_parallel, bias_parallel)
        output_embeds, bias_parallel = self.second(intermediate_parallel)
        output_embeds = output_embeds + bias_parallel
        output_embeds = output_embeds.transpose(0, 1)
        output_embeds = output_embeds.expand(self.virtual_tokens, batch_size, self.output_dim)
        return output_embeds


@dataclass
class PromptEncoderAdapterConfig:
    virtual_tokens: int
    bottleneck_dim: int
    embedding_dim: int
    init_std: float
    output_dim: int
    adapter_strategy: Optional[Any] = adapter_mixin_strategies.ResidualAddAdapterStrategyConfig()
    _target_: str = "{0}.{1}".format(PromptEncoderAdapter.__module__, PromptEncoderAdapter.__name__)<|MERGE_RESOLUTION|>--- conflicted
+++ resolved
@@ -30,11 +30,6 @@
 
 try:
     from apex.normalization.fused_layer_norm import MixedFusedLayerNorm
-<<<<<<< HEAD
-    from apex.transformer import parallel_state, tensor_parallel
-    from apex.transformer.tensor_parallel import ColumnParallelLinear, RowParallelLinear
-=======
->>>>>>> b9a9c404
 
     HAVE_APEX = True
 
