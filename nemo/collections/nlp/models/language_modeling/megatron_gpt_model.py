# Copyright (c) 2021, NVIDIA CORPORATION.  All rights reserved.
#
# Licensed under the Apache License, Version 2.0 (the "License");
# you may not use this file except in compliance with the License.
# You may obtain a copy of the License at
#
#     http://www.apache.org/licenses/LICENSE-2.0
#
# Unless required by applicable law or agreed to in writing, software
# distributed under the License is distributed on an "AS IS" BASIS,
# WITHOUT WARRANTIES OR CONDITIONS OF ANY KIND, either express or implied.
# See the License for the specific language governing permissions and
# limitations under the License.

<<<<<<< HEAD
import re
from typing import Any, Dict, List, Optional, Union
=======
import itertools
from typing import Any, List, Optional, Union
>>>>>>> 4a93d287

import numpy as np
import torch
from omegaconf.dictconfig import DictConfig
from pytorch_lightning.accelerators import CPUAccelerator
from pytorch_lightning.plugins.precision.native_amp import NativeMixedPrecisionPlugin
from pytorch_lightning.trainer.trainer import Trainer

from nemo.collections.nlp.data.language_modeling.megatron.data_samplers import (
    MegatronPretrainingRandomSampler,
    MegatronPretrainingSampler,
)
from nemo.collections.nlp.data.language_modeling.megatron.gpt_dataset import build_train_valid_test_datasets
from nemo.collections.nlp.models.language_modeling.megatron.gpt_model import GPTModel
from nemo.collections.nlp.models.language_modeling.megatron_base_model import MegatronBaseModel
from nemo.collections.nlp.modules.common.megatron.module import Float16Module
from nemo.collections.nlp.modules.common.megatron.utils import (
    average_losses_across_data_parallel_group,
    get_all_params_for_weight_decay_optimization,
    get_params_for_weight_decay_optimization,
)
from nemo.collections.nlp.modules.common.text_generation_utils import (
    generate,
    get_computeprob_response,
    get_default_length_params,
    get_default_sampling_params,
    megatron_gpt_generate,
)
from nemo.collections.nlp.modules.common.transformer.text_generation import (
    LengthParam,
    OutputType,
    SamplingParam,
    TextGeneration,
)
from nemo.collections.nlp.parts.nlp_overrides import GradScaler, build_model_cpu
from nemo.collections.nlp.parts.utils_funcs import get_last_rank
from nemo.core.classes.common import PretrainedModelInfo
from nemo.utils import logging

try:
    from apex.transformer import parallel_state
    from apex.transformer.pipeline_parallel.schedules.common import build_model
    from apex.transformer.pipeline_parallel.schedules.fwd_bwd_no_pipelining import forward_backward_no_pipelining
    from apex.transformer.pipeline_parallel.schedules.fwd_bwd_pipelining_with_interleaving import (
        _forward_backward_pipelining_with_interleaving,
    )
    from apex.transformer.pipeline_parallel.schedules.fwd_bwd_pipelining_without_interleaving import (
        forward_backward_pipelining_without_interleaving,
    )

    HAVE_APEX = True
except (ImportError, ModuleNotFoundError):
    HAVE_APEX = False

try:
    import transformer_engine

    HAVE_TE = True

except (ImportError, ModuleNotFoundError):
    HAVE_TE = False


class MegatronGPTModel(MegatronBaseModel, TextGeneration):
    """
    Megatron GPT pretraining
    """

    def __init__(self, cfg: DictConfig, trainer: Trainer):
        if not HAVE_APEX:
            raise ImportError(
                "Apex was not found. Please see the NeMo README for installation instructions: https://github.com/NVIDIA/NeMo#megatron-gpt."
            )
        # this prevents base constructor from initializing tokenizer
        self.tokenizer = None
        super().__init__(cfg, trainer=trainer, no_lm_init=True)

        self._validate_trainer()

        self.megatron_amp_o2 = cfg.get('megatron_amp_O2', False)

        if not self.megatron_amp_o2 and self.cfg.get('virtual_pipeline_model_parallel_size', None):
            raise ValueError('Virtual pipeline model parallel is only supported when using megatron_amp_O2')

<<<<<<< HEAD
        self.megatron_amp_o2 = cfg.get('megatron_amp_O2', False)
        self.with_distributed_adam = cfg.optim.get('name') == 'distributed_fused_adam'

        if self.with_distributed_adam and not self.megatron_amp_o2:
            raise ValueError(
                "Distributed optimizers require O2. Please set megatron_amp_O2 to True in the model config."
            )
=======
        # build_model returns a list of modules which are used for interleaved pipeline parallelism
        if isinstance(self.trainer.accelerator, CPUAccelerator):
            self.model = build_model_cpu(
                model_provider_func=self.model_provider_func,
                wrap_with_ddp=False,
                virtual_pipeline_model_parallel_size=self.cfg.get('virtual_pipeline_model_parallel_size', None),
            )
        else:
            self.model = build_model(
                model_provider_func=self.model_provider_func,
                wrap_with_ddp=False,
                virtual_pipeline_model_parallel_size=self.cfg.get('virtual_pipeline_model_parallel_size', None),
            )

        # if we're not using interleaved, then self.model is a module.
        if self.cfg.get('virtual_pipeline_model_parallel_size', None) is None:
            self.model = self.model[0]
>>>>>>> 4a93d287

        if self.megatron_amp_o2:

            if not self.with_distributed_adam:
                # Pre-allocate the model on GPU to have master parameters allocated on the same device with matching data type
<<<<<<< HEAD
                self.model.cuda(torch.cuda.current_device())
=======
                if isinstance(self.model, list):
                    for module in self.model:
                        module.cuda(torch.cuda.current_device())
                else:
                    self.model.cuda(torch.cuda.current_device())
>>>>>>> 4a93d287

            # Model wrapper to convert both model and inputs to half precision
            if isinstance(self.model, list):
                converted_model = []
                for module in self.model:
                    converted_model.append(Float16Module(module=module, precision=cfg.precision))
                    self.model = converted_model
            else:
                self.model = Float16Module(module=self.model, precision=cfg.precision)

        if self.trainer.precision == 'bf16':
            self.autocast_dtype = torch.bfloat16
        elif int(self.trainer.precision) == 32:
            self.autocast_dtype = torch.float
        elif int(self.trainer.precision) == 16:
            self.autocast_dtype = torch.half
        else:
            raise ValueError('precision must be in [32, 16, "bf16"]')

        self.transformer_engine = cfg.get('transformer_engine', False)

        # configuration used for inference
        self._inference_config = None

        # Convert the global-batch-based profile index to micro-batch index
        if hasattr(self, '_nsys_profile_enabled'):
            mp_size = cfg.get('tensor_model_parallel_size', 1) * cfg.get('pipeline_model_parallel_size', 1)
            data_parallel_world_size = trainer.world_size // mp_size
            grad_accum_steps = cfg.get('global_batch_size') // (cfg.get('micro_batch_size') * data_parallel_world_size)
            self._nsys_profile_start_step *= grad_accum_steps
            self._nsys_profile_end_step *= grad_accum_steps

        self.get_attention_mask_from_fusion = self.cfg.get('get_attention_mask_from_fusion', True)

    def set_inference_config(self, inference_config):
        self._inference_config = inference_config

    def get_inference_config(self):
        return self._inference_config

    def model_provider_func(self, pre_process, post_process):
        """Model depends on pipeline paralellism."""
        model = GPTModel(
            vocab_size=self.padded_vocab_size,
            hidden_size=self.cfg.hidden_size,
            max_position_embeddings=self.cfg.max_position_embeddings,
            num_layers=self.cfg.num_layers,
            num_attention_heads=self.cfg.num_attention_heads,
            apply_query_key_layer_scaling=self.cfg.get('apply_query_key_layer_scaling', True),
            kv_channels=self.cfg.get('kv_channels', None),
            ffn_hidden_size=self.cfg.ffn_hidden_size,
            num_tokentypes=0,
            parallel_output=True,
            pre_process=pre_process,
            post_process=post_process,
            init_method_std=self.cfg.get('init_method_std', 0.02),
            use_scaled_init_method=self.cfg.get('use_scaled_init_method', True),
            fp16_lm_cross_entropy=self.cfg.get('fp16_lm_cross_entropy', False),
            use_cpu_initialization=self.cfg.get('use_cpu_initialization', False),
            hidden_dropout=self.cfg.get('hidden_dropout', 0.1),
            attention_dropout=self.cfg.get('attention_dropout', 0.1),
            ffn_dropout=self.cfg.get('ffn_dropout', 0.0),
            precision=self.cfg.get('precision', 16),
            fp32_residual_connection=self.cfg.get('fp32_residual_connection', False),
            activations_checkpoint_granularity=self.cfg.get('activations_checkpoint_granularity', None),
            activations_checkpoint_method=self.cfg.get('activations_checkpoint_method', None),
            activations_checkpoint_num_layers=self.cfg.get('activations_checkpoint_num_layers', 1),
            activations_checkpoint_layers_per_pipeline=self.cfg.get(
                'activations_checkpoint_layers_per_pipeline', None
            ),
            normalization=self.cfg.get('normalization', 'layernorm'),
            layernorm_epsilon=self.cfg.get('layernorm_epsilon', 1e-5),
            onnx_safe=self.cfg.get('onnx_safe', False),
            bias=self.cfg.get('bias', True),
            bias_activation_fusion=self.cfg.get('bias_activation_fusion', True),
            bias_dropout_add_fusion=self.cfg.get('bias_dropout_add_fusion', True),
            activation=self.cfg.get('activation', 'gelu'),
            headscale=self.cfg.get('headscale', False),
            transformer_block_type=self.cfg.get('transformer_block_type', 'pre_ln'),
            openai_gelu=self.cfg.get('openai_gelu', False),
            normalize_attention_scores=self.cfg.get('normalize_attention_scores', True),
            position_embedding_type=self.cfg.get('position_embedding_type', 'learned_absolute'),
            rotary_percentage=self.cfg.get('rotary_percentage', 1.0),
            share_embeddings_and_output_weights=self.cfg.get('share_embeddings_and_output_weights', True),
            attention_type=self.cfg.get('attention_type', 'multihead'),
            masked_softmax_fusion=self.cfg.get('masked_softmax_fusion', True),
            gradient_accumulation_fusion=self.cfg.get('gradient_accumulation_fusion', False),
            persist_layer_norm=self.cfg.get('persist_layer_norm', False),
            sequence_parallel=self.cfg.get('sequence_parallel', False),
            transformer_engine=self.cfg.get('transformer_engine', False),
            fp8=self.cfg.get('fp8', False),
            fp8_e4m3=self.cfg.get('fp8_e4m3', False),
            fp8_hybrid=self.cfg.get('fp8_hybrid', False),
            fp8_margin=self.cfg.get('fp8_margin', 0),
            fp8_interval=self.cfg.get('fp8_interval', 1),
            fp8_amax_history_len=self.cfg.get('fp8_amax_history_len', 1),
            fp8_amax_compute_algo=self.cfg.get('fp8_amax_compute_algo', 'most_recent'),
            reduce_amax=self.cfg.get('reduce_amax', True),
            use_emha=self.cfg.get('use_emha', False),
        )

        return model

    def setup_optimizer_param_groups(self):
        """ModelPT override. Optimizer will get self._optimizer_param_groups"""
        if self.cfg.get('do_layer_norm_weight_decay', False):
            if isinstance(self.model, list):
                self._optimizer_param_groups = get_all_params_for_weight_decay_optimization(self.model)
            else:
                self._optimizer_param_groups = get_all_params_for_weight_decay_optimization([self.model])

        else:
            self._optimizer_param_groups = get_params_for_weight_decay_optimization(self.model)

    def configure_optimizers(self):

        if self.with_distributed_adam:

            # Disable overlapped grad sync for embedding grad when
            # pipeline parallelism is enabled
            if parallel_state.get_pipeline_model_parallel_world_size() > 1:
                if parallel_state.is_pipeline_first_stage(ignore_virtual=True):
                    if isinstance(self.model, list):
                        module = self.model[0]  # only the first virtual rank has the embeddings
                    else:
                        module = self.model
                    if module.share_token_embeddings:
                        param = module.word_embeddings_weight()
                        param._disable_greedy_grad_copy = not self.megatron_amp_o2
                        param._disable_overlap_grad_sync = True
                if parallel_state.is_pipeline_last_stage(ignore_virtual=True):
                    if isinstance(self.model, list):
                        module = self.model[-1]  # only the last virtual rank has the embeddings
                    else:
                        module = self.model
                    if module.share_token_embeddings:
                        param = module.word_embeddings_weight()
                        param._disable_greedy_grad_copy = not self.megatron_amp_o2
                        param._disable_overlap_grad_sync = True

            # Disable overlapped grad sync for layer norm grads when
            # sequence parallelism is enabled
            for param in self.parameters():
                if getattr(param, 'sequence_parallel_enabled', False):
                    param._disable_greedy_grad_copy = not self.megatron_amp_o2
                    param._disable_overlap_grad_sync = True

            # Initialize parameter buckets for overlapped grad and param syncs
            # Note: Params with disabled overlapping are put in the
            # last param bucket
            buckets = []
            if self.cfg.get('virtual_pipeline_model_parallel_size', None) is not None:
                # Initialize a bucket for each virtual pipeline stage
                for module in self.model:
                    if isinstance(module, Float16Module):
                        module = module.module
                    stage_bucket = []
                    for layer in module.language_model.encoder.layers:
                        stage_bucket.extend(
                            p for p in layer.parameters() if not getattr(p, '_disable_overlap_grad_sync', False)
                        )
                    buckets.append(stage_bucket)
            else:
                # Initialize a bucket for each Transformer layer
                modules = self.model if isinstance(self.model, list) else [self.model]
                for module in modules:
                    if isinstance(module, Float16Module):
                        module = module.module
                    for layer in module.language_model.encoder.layers:
                        buckets.append(
                            [p for p in layer.parameters() if not getattr(p, '_disable_overlap_grad_sync', False)]
                        )
            buckets.reverse()
            used_params = set()
            for bucket in buckets:
                used_params.update(bucket)
            buckets[-1].extend(p for p in self.parameters() if p not in used_params)
            self.distributed_adam_buckets = buckets

        return super().configure_optimizers()

    def setup_optimization(
        self, optim_config: Optional[Union[DictConfig, Dict]] = None, optim_kwargs: Optional[Dict[str, Any]] = None,
    ):
        optim_kwargs = {} if optim_kwargs is None else optim_kwargs.copy()
        if self.with_distributed_adam:
            optim_kwargs['process_group'] = parallel_state.get_data_parallel_group()
            optim_kwargs['param_sync_dtype'] = self.autocast_dtype
            optim_kwargs['contiguous_grad_buffer'] = True
        return super().setup_optimization(optim_config=optim_config, optim_kwargs=optim_kwargs)

    def forward(self, tokens, text_position_ids, attention_mask, labels):
        output_tensor = self.model(tokens, text_position_ids, attention_mask, labels=labels)
        return output_tensor

    def _get_fwd_bwd_function(self):
        fwd_bwd_function = None
        if self.cfg.get('pipeline_model_parallel_size', 1) > 1:
            if self.cfg.get('virtual_pipeline_model_parallel_size', None) is not None:
                fwd_bwd_function = _forward_backward_pipelining_with_interleaving
            else:
                fwd_bwd_function = forward_backward_pipelining_without_interleaving
        else:
            fwd_bwd_function = forward_backward_no_pipelining
        return fwd_bwd_function

    def training_step(self, dataloader_iter, batch_idx):
        """
            We pass the dataloader iterator function to the micro-batch scheduler.
            The input batch to each micro-batch is fetched using the dataloader function
            in the micro-batch fwd function.
        """

        # we zero grads here because we also call backward in the apex fwd/bwd functions
        self._optimizer.zero_grad()

        if self.with_distributed_adam:
            # hack to enable overlapping param sync and forward compute
            # note: the distributed optimizer monkey-patches each
            # parameter's __getattribute__ function so that it can
            # launch parameter all-gathers the first time the
            # parameter is accessed after the optimizer step. However,
            # PyTorch directly passes embedding parameters into a C++,
            # bypassing this process. A quick-and-dirty hack is to
            # manually interact with the parameter.
            modules = self.model if isinstance(self.model, list) else [self.model]
            for module in modules:
                if isinstance(module, Float16Module):
                    module = module.module
                module = module.language_model
                if hasattr(module, 'embedding'):
                    for param in module.embedding.parameters():
                        param.data_ptr()

        tensor_shape = [self.cfg.encoder_seq_length, self.cfg.micro_batch_size, self.cfg.hidden_size]

        # handle asynchronous grad reduction
        custom_sync_context_handler = None
        custom_grad_sync_func = None
        custom_param_sync_func = None
        if self.with_distributed_adam:
            if self.megatron_amp_o2:
                # copy grads to main grad
                custom_sync_context_handler = lambda: self._optimizer.no_sync(greedy_grad_copy=True)
            else:
                # keep grad tensors around
                custom_sync_context_handler = lambda: self._optimizer.no_sync(greedy_grad_copy=False)
            custom_grad_sync_func = self.reduce_overlap_gradients
            custom_param_sync_func = self.sync_overlap_parameters
        else:
            if self.megatron_amp_o2 and not self.cfg.get('sequence_parallel', False):
                if self.with_distributed_adam:
                    custom_sync_context_handler = lambda: self._optimizer.no_sync(greedy_grad_copy=True)
                else:
                    custom_sync_context_handler = self._optimizer.no_sync
            else:
                # TODO: enable async grad all reduce for O1/autocast mixed precision training
                custom_sync_context_handler = None

        # run forward and backwards passes for an entire global batch
        # we do this inside training_step to support pipeline parallelism
        fwd_bwd_function = self._get_fwd_bwd_function()

        losses_reduced_per_micro_batch = fwd_bwd_function(
            forward_step_func=self.get_forward_output_and_loss_func(),
            batch=dataloader_iter,
            model=self.model,
            forward_only=False,
            tensor_shape=tensor_shape,
            dtype=self.autocast_dtype,
            grad_scaler=self.trainer.precision_plugin.scaler if self.cfg.precision == 16 else None,
            custom_sync_context_handler=custom_sync_context_handler,
            custom_grad_sync_func=custom_grad_sync_func,
            custom_param_sync_func=custom_param_sync_func,
            sequence_parallel_enabled=self.cfg.get('sequence_parallel', False),
            sync_batch_comm=self.cfg.get('sync_batch_comm', False),
            num_micro_batches_with_partial_activation_checkpoints=self.cfg.get(
                'num_micro_batches_with_partial_activation_checkpoints', None
            ),
            overlap_p2p_comm=self.cfg.get('overlap_p2p_comm', False),
            batch_p2p_comm=self.cfg.get('batch_p2p_comm', True),
        )

        # only the last stages of the pipeline return losses
        if losses_reduced_per_micro_batch:
            # average loss across micro batches
            loss_tensors_list = [loss_reduced['avg'] for loss_reduced in losses_reduced_per_micro_batch]
            loss_tensor = torch.concat(loss_tensors_list)
            loss_mean = loss_tensor.mean()
        else:
            loss_mean = torch.tensor(0.0).cuda()

        # when using sequence parallelism, the sequence parallel layernorm grads must be all-reduced
        if self.cfg.get('tensor_model_parallel_size', 1) > 1 and self.cfg.get('sequence_parallel', False):
            self.allreduce_sequence_parallel_gradients()

        if self.with_distributed_adam:
<<<<<<< HEAD
            # gradients are reduced internally in distributed optimizer
            pass
=======
            # synchronize asynchronous grad reductions
            # note: not necessary, but reduces performance degradation
            # from multiple simultaneous NCCL calls
            self._optimizer._finish_bucket_grad_sync()
>>>>>>> 4a93d287
        elif self.megatron_amp_o2:
            # when using pipeline parallelism grads must be all-reduced after the pipeline (not asynchronously)
            if self.cfg.get('pipeline_model_parallel_size', 1) > 1 or self.cfg.get('sequence_parallel', False):
                # main grads are stored in the MainParamsOptimizer wrapper
                self._optimizer.allreduce_main_grads()
        else:
            # async grad allreduce is not currently implemented for O1/autocasting mixed precision training
            # so we all-reduce gradients after the pipeline
            self.allreduce_gradients()  # @sangkug we think this is causing memory to blow up (hurts perf)

        if self.cfg.get('pipeline_model_parallel_size', 1) > 1 and self.cfg.get(
            'share_embeddings_and_output_weights', True
        ):
            # when using pipeline parallelism the first and last stage must keep embeddings in sync
            self.allreduce_first_last_embeddings()

        ## logging
        # we can only log on one rank if it is rank zero so we broadcast from last rank
        # we can avoid this broadcast by updating the PTL log function to accept specific ranks
        torch.distributed.broadcast(loss_mean, get_last_rank())

        if self.cfg.precision == 16:
            loss_scale = self.trainer.precision_plugin.scaler._scale
            if loss_scale is not None:
                self.log('loss_scale', loss_scale, batch_size=1)

        self.log('reduced_train_loss', loss_mean, prog_bar=True, rank_zero_only=True, batch_size=1)
        lr = self._optimizer.param_groups[0]['lr']
        self.log('lr', lr, rank_zero_only=True, batch_size=1)
        self.log(
            'global_step', self.trainer.global_step, prog_bar=True, rank_zero_only=True, batch_size=1,
        )

        # TODO: make sure compute_consumed_samples works for pipeline parallelism
        self.log(
            'consumed_samples',
            self.compute_consumed_samples(self.trainer.global_step - self.init_global_step),
            prog_bar=True,
            rank_zero_only=True,
            batch_size=1,
        )

        return loss_mean

    def backward(self, *args, **kwargs):
        """ LightningModule hook to do backward.
            We want this to do nothing since we run backward in the fwd/bwd functions from apex.
            No need to call it here.
        """
        return

    def optimizer_zero_grad(self, *args, **kwargs):
        """ LightningModule hook to zero grad.
            We want this to do nothing as we are zeroing grads during the training_step.
        """
        return

    def _append_sequence_parallel_module_grads(self, module, grads):
        """ Helper method for allreduce_sequence_parallel_gradients"""

        for param in module.parameters():
            if getattr(self, 'transformer_engine', False):
                sequence_parallel_param = getattr(param, 'sequence_parallel', False)
            else:
                sequence_parallel_param = getattr(param, 'sequence_parallel_enabled', False)
            if sequence_parallel_param:
                if self.megatron_amp_o2:
                    grad = param.main_grad
                else:
                    grad = param.grad
                grads.append(grad.data)

    def allreduce_sequence_parallel_gradients(self):
        """ All-reduce layernorm parameters across model parallel nodes when sequence parallelism is used.
            Modified from megatron-lm:
            https://gitlab-master.nvidia.com/ADLR/megatron-lm/-/blob/3f91f09bb2ab32f9904b47f46f19d2fc3f518ed8/megatron/training.py#L425
        """

        grads = []
        if isinstance(self.model, list):
            for module in self.model:
                self._append_sequence_parallel_module_grads(module, grads)
        else:
            self._append_sequence_parallel_module_grads(self.model, grads)

        coalesced = torch._utils._flatten_dense_tensors(grads)
        torch.distributed.all_reduce(coalesced, group=parallel_state.get_tensor_model_parallel_group())
        for buf, synced in zip(grads, torch._utils._unflatten_dense_tensors(coalesced, grads)):
            buf.copy_(synced)

    def allreduce_first_last_embeddings(self):

        # Modified from megatron-lm: https://github.com/NVIDIA/Megatron-LM/blob/d41696840ed0a7edb7e0499eb82a48ae112d9bb3/megatron/training.py#L407
        # All-reduce word_embeddings' grad across first and last stages to ensure
        # that word_embeddings parameters stay in sync.
        # This should only run for models that support pipelined model parallelism
        # (BERT and GPT-2).
        if parallel_state.get_pipeline_model_parallel_world_size() > 1 and (
            parallel_state.is_pipeline_first_stage(ignore_virtual=True)
            or parallel_state.is_pipeline_last_stage(ignore_virtual=True)
        ):
            if parallel_state.is_pipeline_first_stage(ignore_virtual=True):
                if isinstance(self.model, list):
                    module = self.model[0]  # only the first virtual rank has the embeddings
                else:
                    module = self.model
            if parallel_state.is_pipeline_last_stage(ignore_virtual=True):
                if isinstance(self.model, list):
                    module = self.model[-1]  # only the last virtual rank has the embeddings
                else:
                    module = self.model
            if module.share_token_embeddings:
                word_embeddings_weight = module.word_embeddings_weight()
                if self.megatron_amp_o2:
                    # O2 recipe stores a "main" copy of weights and grads
                    grad = word_embeddings_weight.main_grad
                else:
                    grad = word_embeddings_weight.grad
                torch.distributed.all_reduce(grad, group=parallel_state.get_embedding_group())

    def get_forward_output_and_loss_func(self, validation_step=False):
        def fwd_output_and_loss_func(dataloader_iter, model, checkpoint_activations_all_layers=None):
            if parallel_state.get_pipeline_model_parallel_world_size() == 1:
                batch = next(dataloader_iter)
                for k in batch.keys():
                    if self.get_attention_mask_from_fusion:
                        batch[k] = batch[k].cuda(non_blocking=True) if k not in ['attention_mask'] else None
                    else:
                        batch[k] = batch[k].cuda(non_blocking=True)
            else:
                if parallel_state.is_pipeline_first_stage():
                    batch = next(dataloader_iter)
                    # First pipeline stage needs tokens, position_ids, and attention_mask
                    for k in batch.keys():
                        if self.get_attention_mask_from_fusion:
                            batch[k] = batch[k].cuda(non_blocking=True) if k in ['tokens', 'position_ids'] else None
                        else:
                            batch[k] = (
                                batch[k].cuda(non_blocking=True)
                                if k in ['tokens', 'position_ids', 'attention_mask']
                                else None
                            )
                elif parallel_state.is_pipeline_last_stage():
                    batch = next(dataloader_iter)
                    # Last pipeline stage needs the labels, loss_mask, and attention_mask
                    for k in batch.keys():
                        if self.get_attention_mask_from_fusion:
                            batch[k] = batch[k].cuda(non_blocking=True) if k in ['labels', 'loss_mask'] else None
                        else:
                            batch[k] = (
                                batch[k].cuda(non_blocking=True)
                                if k in ['labels', 'loss_mask', 'attention_mask']
                                else None
                            )
                else:
                    # Intermediate pipeline stage doesn't need any inputs
                    batch = {k: None for k in ['tokens', 'position_ids', 'attention_mask', 'labels']}

            output_tensor = model(
                batch['tokens'],
                batch['position_ids'],
                batch['attention_mask'],
                batch['labels'],
                checkpoint_activations_all_layers=checkpoint_activations_all_layers,
            )

            def loss_func(output_tensor):
                # Loss for a micro-batch (ub)
                loss_for_ub = self.loss_func(batch['loss_mask'], output_tensor)
                if validation_step and not self.cfg.data.get('validation_drop_last', True):
                    num_valid_tokens_in_ub = batch['loss_mask'].sum()
                    if loss_for_ub.isnan():
                        assert batch['loss_mask'].count_nonzero() == 0, 'Got NaN loss with non-empty input'
                        loss_sum_for_ub = torch.zeros_like(num_valid_tokens_in_ub)
                    else:
                        loss_sum_for_ub = num_valid_tokens_in_ub * loss_for_ub

                    loss_sum_and_ub_size_all_gpu = torch.cat(
                        [
                            loss_sum_for_ub.clone().detach().view(1),
                            torch.tensor([num_valid_tokens_in_ub]).cuda().clone().detach(),
                        ]
                    )
                    # Could potentially reduce num_valid_samples_in_microbatch and use that to aggregate instead of len(self._validation_ds)
                    torch.distributed.all_reduce(
                        loss_sum_and_ub_size_all_gpu, group=parallel_state.get_data_parallel_group()
                    )
                    return loss_for_ub, {'loss_sum_and_ub_size': loss_sum_and_ub_size_all_gpu}
                else:
                    reduced_loss = average_losses_across_data_parallel_group([loss_for_ub])
                    return loss_for_ub, {'avg': reduced_loss}

            return output_tensor, loss_func

        return fwd_output_and_loss_func

    def get_forward_output_only_func(self):
        def fwd_output_only_func(batch, model):
            extra_arg = {}
            if len(batch) == 3:
                batch = [x.cuda() for x in batch]
                tokens, attention_mask, position_ids = batch
                attention_mask = attention_mask[0:1]
            else:
                (
                    tokens,
                    attention_mask,
                    position_ids,
                    set_inference_key_value_memory,
                    inference_max_sequence_len,
                ) = batch
                tokens = tokens.cuda()
                attention_mask = attention_mask.cuda()
                position_ids = position_ids.cuda()
                attention_mask = attention_mask[0:1]
                extra_arg['set_inference_key_value_memory'] = set_inference_key_value_memory[0].item()
                extra_arg['inference_max_sequence_len'] = inference_max_sequence_len[0].item()
            output_tensor = model(tokens, position_ids, attention_mask, **extra_arg)

            def id_func(output_tensor):
                return output_tensor, {'logits': output_tensor}

            return output_tensor, id_func

        return fwd_output_only_func

    def validation_step(self, dataloader_iter, batch_idx):
        """
            Our dataloaders produce a micro-batch and then we fetch
            a number of microbatches depending on the global batch size and model parallel size
            from the dataloader to produce a list of microbatches.
            The list of microbatches is then piped through the pipeline using Apex fwd/bwd functions.
        """

        tensor_shape = [self.cfg.encoder_seq_length, self.cfg.micro_batch_size, self.cfg.hidden_size]

        # run forward passes for an entire global batch
        # we do this inside validation_step to support pipeline parallelism
        fwd_bwd_function = self._get_fwd_bwd_function()

        losses_reduced_per_micro_batch = fwd_bwd_function(
            forward_step_func=self.get_forward_output_and_loss_func(validation_step=True),
            batch=dataloader_iter,
            model=self.model,
            forward_only=True,
            tensor_shape=tensor_shape,
            dtype=self.autocast_dtype,
            sequence_parallel_enabled=self.cfg.get('sequence_parallel', False),
            sync_batch_comm=self.cfg.get('sync_batch_comm', False),
            batch_p2p_comm=self.cfg.get('batch_p2p_comm', True),
        )

        # only the last stage of the pipeline returns losses
        if losses_reduced_per_micro_batch:
            if self.cfg.data.get('validation_drop_last', True):
                # average loss across micro batches
                loss_tensors_list = [loss_reduced['avg'] for loss_reduced in losses_reduced_per_micro_batch]
                return torch.concat(loss_tensors_list).mean()
            else:
                # Get the total loss since micro batches sizes are not uniform
                loss_sum_tensors_list = [
                    loss_sum['loss_sum_and_ub_size']
                    for loss_sum in losses_reduced_per_micro_batch
                    if loss_sum['loss_sum_and_ub_size'][1] > 0
                ]
                loss_sum = (
                    torch.vstack(loss_sum_tensors_list).sum(axis=0)
                    if len(loss_sum_tensors_list) > 0
                    else torch.tensor([0.0, 0.0]).cuda()
                )
                return loss_sum
        else:
            # we're not on the last pipeline stage so no losses
            return []

    def validation_epoch_end(self, outputs):
        if parallel_state.is_pipeline_last_stage():
            # only the last pipeline parallel stages return loss with their batch size
            if self.cfg.data.get('validation_drop_last', True):
                averaged_loss = torch.stack(outputs).mean()
            else:
                # Compute the avg loss by total_loss across all samples / total number of samples
                total_loss_and_total_samples = torch.vstack(outputs).sum(axis=0)
                avg_loss = total_loss_and_total_samples[0] / total_loss_and_total_samples[1]
                averaged_loss = avg_loss.type(torch.float32).cuda()
        else:
            averaged_loss = torch.tensor(0.0, dtype=torch.float32).cuda()

        # we can only log on one rank if it is rank zero so we broadcast from last rank
        torch.distributed.broadcast(averaged_loss, get_last_rank())

        self.log('val_loss', averaged_loss, prog_bar=True, rank_zero_only=True, batch_size=1)

    def test_step(self, batch, batch_idx):
        return self.validation_step(batch, batch_idx)

    def test_epoch_end(self, outputs):
        averaged_loss = average_losses_across_data_parallel_group(outputs)
        logging.info(f'test_loss: {averaged_loss[0]}')

    def loss_func(self, loss_mask, output_tensor):
        losses = output_tensor.float()
        loss_mask = loss_mask.view(-1).float()
        # TODO: add nemo version here
        loss = torch.sum(losses.view(-1) * loss_mask) / loss_mask.sum()  # sequence level nll
        return loss

    def build_train_valid_test_datasets(self):
        logging.info('Building GPT datasets.')
        if self.trainer.limit_val_batches > 1.0 and isinstance(self.trainer.limit_val_batches, float):
            raise ValueError("limit_val_batches must be an integer or float less than or equal to 1.0.")
        global_batch_size = self.cfg.global_batch_size
        max_train_steps = self.trainer.max_steps
        eval_iters = (max_train_steps // self.trainer.val_check_interval + 1) * self.trainer.limit_val_batches
        test_iters = self.trainer.limit_test_batches

        train_valid_test_num_samples = [
            max_train_steps * global_batch_size,
            eval_iters * global_batch_size,
            test_iters * global_batch_size,
        ]

        if self.trainer.limit_val_batches <= 1.0 and isinstance(self.trainer.limit_val_batches, float):
            train_valid_test_num_samples[
                1
            ] = 1  # This is to make sure we only have one epoch on every validation iteration

        self._train_ds, self._validation_ds, self._test_ds = build_train_valid_test_datasets(
            cfg=self.cfg,
            trainer=self.trainer,
            data_prefix=self.cfg.data.data_prefix,
            data_impl=self.cfg.data.data_impl,
            splits_string=self.cfg.data.splits_string,
            train_valid_test_num_samples=train_valid_test_num_samples,
            seq_length=self.cfg.data.seq_length,
            seed=self.cfg.seed,
            skip_warmup=self.cfg.data.get('skip_warmup', True),
            tokenizer=self.tokenizer,
        )
        if self._train_ds is not None:
            logging.info(f'Length of train dataset: {len(self._train_ds)}')
        if self._validation_ds is not None:
            logging.info(f'Length of val dataset: {len(self._validation_ds)}')
        if self._test_ds is not None:
            logging.info(f'Length of test dataset: {len(self._test_ds)}')
        logging.info(f'Finished building GPT datasets.')

        return self._train_ds, self._validation_ds, self._test_ds

    def build_pretraining_data_loader(
        self, dataset, consumed_samples, dataset_type=None, drop_last=True, pad_samples_to_global_batch_size=False
    ):
        """Buld dataloader given an input dataset."""

        logging.info(f'Building dataloader with consumed samples: {consumed_samples}')
        # Megatron sampler
        if hasattr(self.cfg.data, 'dataloader_type') and self.cfg.data.dataloader_type is not None:
            if self.cfg.data.dataloader_type == 'single':
                batch_sampler = MegatronPretrainingSampler(
                    total_samples=len(dataset),
                    consumed_samples=consumed_samples,
                    micro_batch_size=self.cfg.micro_batch_size,
                    data_parallel_rank=parallel_state.get_data_parallel_rank(),
                    data_parallel_size=parallel_state.get_data_parallel_world_size(),
                    drop_last=drop_last,
                    global_batch_size=self.cfg.global_batch_size,
                    pad_samples_to_global_batch_size=pad_samples_to_global_batch_size,
                )
            elif self.cfg.data.dataloader_type == 'cyclic':
                batch_sampler = MegatronPretrainingRandomSampler(
                    total_samples=len(dataset),
                    consumed_samples=consumed_samples,
                    micro_batch_size=self.cfg.micro_batch_size,
                    data_parallel_rank=parallel_state.get_data_parallel_rank(),
                    data_parallel_size=parallel_state.get_data_parallel_world_size(),
                    drop_last=self.cfg.get('drop_last', True),
                )
            else:
                raise ValueError('cfg.data.dataloader_type must be "single" or "cyclic"')
        else:
            raise ValueError('cfg.data.dataloader_type not found. Must be "single" or "cyclic"')

        return torch.utils.data.DataLoader(
            dataset,
            batch_sampler=batch_sampler,
            num_workers=self.cfg.data.num_workers,
            pin_memory=True,
            persistent_workers=True,
        )

    def setup(self, stage=None):
        """ PTL hook that is executed after DDP spawns.
            We setup datasets here as megatron datasets require DDP to instantiate.
            See https://pytorch-lightning.readthedocs.io/en/latest/common/lightning_module.html#setup for more information.
        Args:
            stage (str, optional): Can be 'fit', 'validate', 'test' or 'predict'. Defaults to None.
        """
        num_parameters_on_device, total_num_parameters = self._get_total_params_across_model_parallel_groups_gpt_bert(
            self.model
        )

        logging.info(
            f'Pipeline model parallel rank: {parallel_state.get_pipeline_model_parallel_rank()}, '
            f'Tensor model parallel rank: {parallel_state.get_tensor_model_parallel_rank()}, '
            f'Number of model parameters on device: {num_parameters_on_device:.2e}. '
            f'Total number of model parameters: {total_num_parameters:.2e}.'
        )

        resume_checkpoint_path = self.trainer._checkpoint_connector.resume_from_checkpoint_fit_path
        if resume_checkpoint_path:
            init_consumed_samples = self._extract_consumed_samples_from_ckpt(resume_checkpoint_path)
        else:
            init_consumed_samples = 0
        self.init_consumed_samples = init_consumed_samples
        self.init_global_step = self.trainer.global_step

        if stage == 'predict':
            return
        else:
            # TODO: consider adding a ModelPT guard to check if model is being restored.
            # allowing restored models to optionally setup datasets
            self.build_train_valid_test_datasets()
            self.setup_training_data(self.cfg.data)
            self.setup_validation_data(self.cfg.data)
            self.setup_test_data(self.cfg.data)

        # when using pipeline model parallel the final stage need to initialize word embeddings
        if parallel_state.get_pipeline_model_parallel_world_size() > 1:
            if isinstance(self.model, list):
                for i, module in enumerate(self.model):
                    parallel_state.set_virtual_pipeline_model_parallel_rank(i)
                    if self.cfg.get('share_embeddings_and_output_weights', True):
                        module.sync_initial_word_embeddings()
                parallel_state.set_virtual_pipeline_model_parallel_rank(0)
            else:
                if self.cfg.get('share_embeddings_and_output_weights', True):
                    self.model.sync_initial_word_embeddings()

        if self.cfg.get('transformer_engine', False):
            self.setup_transformer_engine_tp_groups()

    def setup_training_data(self, cfg):
        if hasattr(self, '_train_ds'):
            consumed_samples = self.compute_consumed_samples(0)
            logging.info(
                f'Setting up train dataloader with len(len(self._train_ds)): {len(self._train_ds)} and consumed samples: {consumed_samples}'
            )
            self._train_dl = self.build_pretraining_data_loader(self._train_ds, consumed_samples)

    def setup_validation_data(self, cfg):
        if hasattr(self, '_validation_ds'):
            consumed_samples = 0
            logging.info(
                f'Setting up validation dataloader with len(len(self._validation_ds)): {len(self._validation_ds)} and consumed samples: {consumed_samples}'
            )

            drop_last = True
            if not self.cfg.data.get('validation_drop_last', True):
                logging.info(f'Drop last in validation dataset is set to False')
                drop_last = False
            pad_samples_to_global_batch_size = False
            if self.cfg.data.get('pad_samples_to_global_batch_size', False):
                logging.info('pad_samples_to_global_batch_size set to True')
                pad_samples_to_global_batch_size = True

            self._validation_dl = self.build_pretraining_data_loader(
                self._validation_ds, consumed_samples, "validation", drop_last, pad_samples_to_global_batch_size
            )

    def setup_test_data(self, cfg):
        if hasattr(self, '_test_ds'):
            consumed_samples = 0
            logging.info(
                f'Setting up test dataloader with len(len(self._test_ds)): {len(self._test_ds)} and consumed samples: {consumed_samples}'
            )
            self._test_dl = self.build_pretraining_data_loader(self._test_ds, consumed_samples)

<<<<<<< HEAD
    def configure_optimizers(self):
        retval = super().configure_optimizers()

        if self.with_distributed_adam:

            # Initialize params in reverse order
            # Note: Estimate order in which grads are generated in
            # backward pass
            self._optimizer.init_params(reversed(list(self.parameters())))

            # Overlapped communication interferes with grad reductions
            # for pipeline parallelism and sequence parallelism
            if self.cfg.get('pipeline_model_parallel_size', 1) > 1 or self.cfg.get('sequence_parallel', False):
                self._optimizer.overlap_grad_sync = False

        return retval

    def compute_consumed_samples(self, steps_since_resume=0):
        app_state = AppState()
        consumed_samples = (
            self.init_consumed_samples
            + steps_since_resume * app_state.data_parallel_size * self.cfg.micro_batch_size * get_num_microbatches()
        )
        return int(consumed_samples)

=======
>>>>>>> 4a93d287
    def generate(
        self,
        inputs: Union[List[str], torch.Tensor, List[dict]],
        length_params: LengthParam,
        sampling_params: SamplingParam = None,
    ) -> OutputType:

        # check whether the DDP is initialized
        if parallel_state.is_unitialized():

            def dummy():
                return

            if self.trainer.strategy.launcher is not None:
                self.trainer.strategy.launcher.launch(dummy, trainer=self.trainer)
            self.trainer.strategy.setup_environment()

            if self.cfg.get('transformer_engine', False):
                self.setup_transformer_engine_tp_groups()

        # set the default sampling params if it is None.
        # default do greedy sampling
        if sampling_params is None:
            sampling_params = get_default_sampling_params()

        # set the default length params if it is None.
        # default do greedy sampling
        if length_params is None:
            length_params = get_default_length_params()

        return megatron_gpt_generate(self.cuda(), inputs, self.tokenizer, length_params, sampling_params)

    def predict_step(self, batch: Any, batch_idx: int, dataloader_idx: Optional[int] = None) -> Any:
        inference_config = self.get_inference_config()
        if inference_config is None:
            return None
        else:
            # need to overwrite some configuration, make it immutable
            inference_config = inference_config.copy()
            compute_logprob = inference_config['compute_logprob']
            if compute_logprob:
                del inference_config['compute_logprob']
                inference_config['inputs'] = batch
                inference_config['tokens_to_generate'] = 1
                inference_config['all_probs'] = True
                inference_config["add_BOS"] = False
                inference_config['greedy'] = True
                response = generate(self, **inference_config)
                compute_prob_response = get_computeprob_response(self.tokenizer, response, batch)
                return compute_prob_response
            else:
                del inference_config['compute_logprob']
                inference_config['inputs'] = batch
                return generate(self, **inference_config)

    def list_available_models(self):
        return None

    def transfer_batch_to_device(self, batch: Any, device: torch.device, dataloader_idx: int) -> Any:
        """ PTL hook: https://pytorch-lightning.readthedocs.io/en/latest/common/lightning_module.html#transfer-batch-to-device
            When using pipeline parallelism, we need the global batch to remain on the CPU,
            since the memory overhead will be too high when using a large number of microbatches.
            Microbatches are transferred from CPU to GPU inside the pipeline.
        """
        return batch

    def _validate_trainer(self):
        """ Certain trainer configurations can break training.
            Here we try to catch them and raise an error.
        """
        if self.trainer.accumulate_grad_batches > 1:
            raise ValueError(
                f'Gradient accumulation is done within training_step. trainer.accumulate_grad_batches must equal 1'
            )

    @classmethod
    def list_available_models(cls) -> Optional[PretrainedModelInfo]:
        """
        This method returns a list of pre-trained model which can be instantiated directly from NVIDIA's NGC cloud.
        Returns:
            List of available pre-trained models.
        """
        result = []
        result.append(
            PretrainedModelInfo(
                pretrained_model_name="megatron_gpt_345m",
                location="https://api.ngc.nvidia.com/v2/models/nvidia/nemo/megatron_gpt_345m/versions/1/files/megatron_gpt_345m.nemo",
                description="345M parameter GPT generative Megatron model.",
            )
        )
        return result

    def _set_tp_groups(self, module):
        """ Helper method to set tp groups for transformer engine"""

        if self.cfg.get('transformer_engine', False):
            logging.info(f'Setting up transformer engine modules for tensor parallelism.')
            if self.cfg.get('megatron_amp_O2', 'False'):
                # when using O2 additional module key is added that casts the weights
                for layer in module.module.language_model.encoder.layers:
                    layer.set_tensor_parallel_group(parallel_state.get_tensor_model_parallel_group())

            else:
                for layer in module.language_model.encoder.layers:
                    layer.set_tensor_parallel_group(parallel_state.get_tensor_model_parallel_group())

    def setup_transformer_engine_tp_groups(self):
        """ This should be called after model parallel groups have been initialized
            and only needs to be called when using Transformer Engine.
        """
        if isinstance(self.model, list):
            for module in self.model:
                self._set_tp_groups(module)
        else:
            self._set_tp_groups(self.model)

    def on_save_checkpoint(self, checkpoint) -> None:
        """LightningModule hook:
        https://pytorch-lightning.readthedocs.io/en/stable/common/lightning_module.html#on-save-checkpoint
        """
        if isinstance(self.model, list):
            for i in range(len(self.model)):
                parallel_state.set_virtual_pipeline_model_parallel_rank(i)
                checkpoint[f'model{i}'] = self.model[i].module.state_dict_for_save_checkpoint()
            parallel_state.set_virtual_pipeline_model_parallel_rank(0)

    def on_load_checkpoint(self, checkpoint) -> None:
        """LightningModule hook:
        https://pytorch-lightning.readthedocs.io/en/stable/common/lightning_module.html#on-load-checkpoint
        """
        if isinstance(self.model, list):
            for i in range(len(self.model)):
                parallel_state.set_virtual_pipeline_model_parallel_rank(i)
                self.model[i].module.load_state_dict(checkpoint[f'model{i}'], strict=True)
            parallel_state.set_virtual_pipeline_model_parallel_rank(0)

    def parameters(self):
        if isinstance(self.model, list):
            return itertools.chain.from_iterable(module.parameters() for module in self.model)
        else:
            return self.model.parameters()

    def on_train_batch_end(self, outputs, dataloader_iter: Any, batch_idx: int, unused: Optional[int] = 0) -> None:
        super().on_train_batch_end(outputs, dataloader_iter, batch_idx)

        # TODO: Replace with newer override for scheduler.step() instead of
        # search for plugins for fp16 GradScalar
        if self.trainer.precision_plugin is not None and isinstance(
            self.trainer.precision_plugin, NativeMixedPrecisionPlugin
        ):
            precision_plugin = self.trainer.precision_plugin

            if (
                hasattr(precision_plugin, 'scaler')
                and precision_plugin.scaler is not None
                and isinstance(precision_plugin.scaler, GradScaler)
            ):
                grad_scaler = precision_plugin.scaler

                # If the grad scaler skipped its optimizer step due to infs/nans,
                # decrement the step of all schedulers.
                if grad_scaler.optimizer_update_skipped is not None and grad_scaler.optimizer_update_skipped is True:
                    scheduler_cfgs = self.trainer.lr_scheduler_configs

                    if not scheduler_cfgs or not self.trainer.lightning_module.automatic_optimization:
                        return

                    for scheduler_cfg in scheduler_cfgs:
                        # Decrement the counter by 2, then perform a scheduler.step() to perform a no-up
                        # as well as update the optimizer lr in all param groups
                        scheduler_cfg.scheduler.last_epoch -= 2
                        scheduler_cfg.scheduler.step()

                    # Removing the line below because it messes up train_valid_test_num_samples calculation.
                    # self.trainer.fit_loop.max_steps = self.trainer.fit_loop.max_steps + 1

                    # Reset the optimizer update skipped to `None` - this is to prevent scheduler no-ops during
                    # accumulated gradient updates.
                    grad_scaler.optimizer_update_skipped = None<|MERGE_RESOLUTION|>--- conflicted
+++ resolved
@@ -12,13 +12,8 @@
 # See the License for the specific language governing permissions and
 # limitations under the License.
 
-<<<<<<< HEAD
-import re
-from typing import Any, Dict, List, Optional, Union
-=======
 import itertools
 from typing import Any, List, Optional, Union
->>>>>>> 4a93d287
 
 import numpy as np
 import torch
@@ -103,15 +98,6 @@
         if not self.megatron_amp_o2 and self.cfg.get('virtual_pipeline_model_parallel_size', None):
             raise ValueError('Virtual pipeline model parallel is only supported when using megatron_amp_O2')
 
-<<<<<<< HEAD
-        self.megatron_amp_o2 = cfg.get('megatron_amp_O2', False)
-        self.with_distributed_adam = cfg.optim.get('name') == 'distributed_fused_adam'
-
-        if self.with_distributed_adam and not self.megatron_amp_o2:
-            raise ValueError(
-                "Distributed optimizers require O2. Please set megatron_amp_O2 to True in the model config."
-            )
-=======
         # build_model returns a list of modules which are used for interleaved pipeline parallelism
         if isinstance(self.trainer.accelerator, CPUAccelerator):
             self.model = build_model_cpu(
@@ -129,21 +115,16 @@
         # if we're not using interleaved, then self.model is a module.
         if self.cfg.get('virtual_pipeline_model_parallel_size', None) is None:
             self.model = self.model[0]
->>>>>>> 4a93d287
 
         if self.megatron_amp_o2:
 
             if not self.with_distributed_adam:
                 # Pre-allocate the model on GPU to have master parameters allocated on the same device with matching data type
-<<<<<<< HEAD
-                self.model.cuda(torch.cuda.current_device())
-=======
                 if isinstance(self.model, list):
                     for module in self.model:
                         module.cuda(torch.cuda.current_device())
                 else:
                     self.model.cuda(torch.cuda.current_device())
->>>>>>> 4a93d287
 
             # Model wrapper to convert both model and inputs to half precision
             if isinstance(self.model, list):
@@ -325,16 +306,6 @@
 
         return super().configure_optimizers()
 
-    def setup_optimization(
-        self, optim_config: Optional[Union[DictConfig, Dict]] = None, optim_kwargs: Optional[Dict[str, Any]] = None,
-    ):
-        optim_kwargs = {} if optim_kwargs is None else optim_kwargs.copy()
-        if self.with_distributed_adam:
-            optim_kwargs['process_group'] = parallel_state.get_data_parallel_group()
-            optim_kwargs['param_sync_dtype'] = self.autocast_dtype
-            optim_kwargs['contiguous_grad_buffer'] = True
-        return super().setup_optimization(optim_config=optim_config, optim_kwargs=optim_kwargs)
-
     def forward(self, tokens, text_position_ids, attention_mask, labels):
         output_tensor = self.model(tokens, text_position_ids, attention_mask, labels=labels)
         return output_tensor
@@ -395,10 +366,7 @@
             custom_param_sync_func = self.sync_overlap_parameters
         else:
             if self.megatron_amp_o2 and not self.cfg.get('sequence_parallel', False):
-                if self.with_distributed_adam:
-                    custom_sync_context_handler = lambda: self._optimizer.no_sync(greedy_grad_copy=True)
-                else:
-                    custom_sync_context_handler = self._optimizer.no_sync
+                custom_sync_context_handler = self._optimizer.no_sync
             else:
                 # TODO: enable async grad all reduce for O1/autocast mixed precision training
                 custom_sync_context_handler = None
@@ -441,15 +409,10 @@
             self.allreduce_sequence_parallel_gradients()
 
         if self.with_distributed_adam:
-<<<<<<< HEAD
-            # gradients are reduced internally in distributed optimizer
-            pass
-=======
             # synchronize asynchronous grad reductions
             # note: not necessary, but reduces performance degradation
             # from multiple simultaneous NCCL calls
             self._optimizer._finish_bucket_grad_sync()
->>>>>>> 4a93d287
         elif self.megatron_amp_o2:
             # when using pipeline parallelism grads must be all-reduced after the pipeline (not asynchronously)
             if self.cfg.get('pipeline_model_parallel_size', 1) > 1 or self.cfg.get('sequence_parallel', False):
@@ -927,34 +890,6 @@
             )
             self._test_dl = self.build_pretraining_data_loader(self._test_ds, consumed_samples)
 
-<<<<<<< HEAD
-    def configure_optimizers(self):
-        retval = super().configure_optimizers()
-
-        if self.with_distributed_adam:
-
-            # Initialize params in reverse order
-            # Note: Estimate order in which grads are generated in
-            # backward pass
-            self._optimizer.init_params(reversed(list(self.parameters())))
-
-            # Overlapped communication interferes with grad reductions
-            # for pipeline parallelism and sequence parallelism
-            if self.cfg.get('pipeline_model_parallel_size', 1) > 1 or self.cfg.get('sequence_parallel', False):
-                self._optimizer.overlap_grad_sync = False
-
-        return retval
-
-    def compute_consumed_samples(self, steps_since_resume=0):
-        app_state = AppState()
-        consumed_samples = (
-            self.init_consumed_samples
-            + steps_since_resume * app_state.data_parallel_size * self.cfg.micro_batch_size * get_num_microbatches()
-        )
-        return int(consumed_samples)
-
-=======
->>>>>>> 4a93d287
     def generate(
         self,
         inputs: Union[List[str], torch.Tensor, List[dict]],
