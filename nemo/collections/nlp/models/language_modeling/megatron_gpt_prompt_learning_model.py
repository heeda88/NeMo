--- conflicted
+++ resolved
@@ -483,11 +483,7 @@
         if self.cfg.data.get('train_ds', None):
             max_seq_length = self.frozen_model.cfg.encoder_seq_length
             if "max_seq_length" in self.cfg.data and self.cfg.data.max_seq_length:
-<<<<<<< HEAD
-                max_seq_length = min(max_seq_length, self.cfg.data.max_seq_length)
-=======
                 max_seq_length = min(self.cfg.data.max_seq_length, max_seq_length)
->>>>>>> b9a9c404
             self._train_ds, self._train_dl = self.build_virtual_prompt_dataset(
                 data=self.cfg.data.train_ds,
                 batch_size=self.cfg.global_batch_size,
@@ -508,11 +504,7 @@
         if self.cfg.data.get('validation_ds', None):
             max_seq_length = self.frozen_model.cfg.encoder_seq_length
             if "max_seq_length" in self.cfg.data and self.cfg.data.max_seq_length:
-<<<<<<< HEAD
-                max_seq_length = min(max_seq_length, self.cfg.data.max_seq_length)
-=======
                 max_seq_length = min(self.cfg.data.max_seq_length, max_seq_length)
->>>>>>> b9a9c404
             self._validation_ds, self._validation_dl = self.build_virtual_prompt_dataset(
                 data=self.cfg.data.validation_ds,
                 batch_size=self.cfg.get('validation_global_batch_size', self.cfg.global_batch_size),
