# Copyright (c) 2021, NVIDIA CORPORATION.  All rights reserved.
#
# Licensed under the Apache License, Version 2.0 (the "License");
# you may not use this file except in compliance with the License.
# You may obtain a copy of the License at
#
#     http://www.apache.org/licenses/LICENSE-2.0
#
# Unless required by applicable law or agreed to in writing, software
# distributed under the License is distributed on an "AS IS" BASIS,
# WITHOUT WARRANTIES OR CONDITIONS OF ANY KIND, either express or implied.
# See the License for the specific language governing permissions and
# limitations under the License.

import itertools
from typing import Any, Dict, List, Optional, Union

import torch
import torch.nn.functional as F
from omegaconf.dictconfig import DictConfig
from pytorch_lightning.plugins.precision.native_amp import NativeMixedPrecisionPlugin
from pytorch_lightning.trainer.trainer import Trainer

from nemo.collections.nlp.data.language_modeling.megatron import dataset_utils
from nemo.collections.nlp.data.language_modeling.megatron.data_samplers import (
    MegatronPretrainingRandomSampler,
    MegatronPretrainingSampler,
)
from nemo.collections.nlp.models.language_modeling.megatron.bert_model import BertModel
from nemo.collections.nlp.models.language_modeling.megatron_base_model import MegatronBaseModel
from nemo.collections.nlp.modules.common.megatron.module import Float16Module
from nemo.collections.nlp.modules.common.megatron.utils import (
    average_losses_across_data_parallel_group,
    get_params_for_weight_decay_optimization,
)
from nemo.collections.nlp.parts.nlp_overrides import GradScaler
from nemo.collections.nlp.parts.utils_funcs import get_last_rank
from nemo.core.classes.common import PretrainedModelInfo
from nemo.core.neural_types import ChannelType, MaskType, NeuralType
from nemo.utils import AppState, logging

try:
    from apex.transformer import parallel_state
    from apex.transformer.pipeline_parallel.schedules.common import build_model
    from apex.transformer.pipeline_parallel.schedules.fwd_bwd_no_pipelining import forward_backward_no_pipelining
    from apex.transformer.pipeline_parallel.schedules.fwd_bwd_pipelining_with_interleaving import (
        _forward_backward_pipelining_with_interleaving,
    )
    from apex.transformer.pipeline_parallel.schedules.fwd_bwd_pipelining_without_interleaving import (
        forward_backward_pipelining_without_interleaving,
    )

    HAVE_APEX = True
except (ImportError, ModuleNotFoundError):
    HAVE_APEX = False


class MegatronBertModel(MegatronBaseModel):
    """
    Megatron Bert pretraining.
    Model returns [batch, seq, hidden] shape
    """

    def __init__(self, cfg: DictConfig, trainer: Trainer):
        if not HAVE_APEX:
            raise ImportError(
                "Apex was not found. Please see the NeMo README for installation instructions: https://github.com/NVIDIA/NeMo#megatron-gpt."
            )
        self.megatron_amp_o2 = cfg.get('megatron_amp_O2', False)
        self.cfg = cfg

        if not self.megatron_amp_o2 and self.cfg.get('virtual_pipeline_model_parallel_size', None):
            raise ValueError('Virtual pipeline model parallel is only supported when using megatron_amp_O2')

        super().__init__(cfg, trainer=trainer, no_lm_init=False)

        self._validate_trainer()

        if self.trainer.precision == 'bf16':
            self.autocast_dtype = torch.bfloat16
        elif int(self.trainer.precision) == 32:
            self.autocast_dtype = torch.float
        elif int(self.trainer.precision) == 16:
            self.autocast_dtype = torch.half
        else:
            raise ValueError('precision must be in [32, 16, "bf16"]')

        # used in NVIDIA NGC PyTorch containers
        # buffer used during train_step for logging average loss over gradient accumulation steps
        self._reduced_lm_loss_buffer = []
        self._reduced_sop_loss_buffer = []

        # build_model returns a list of modules which are used for interleaved pipeline parallelism
        self.model = build_model(
            model_provider_func=self.model_provider_func,
            wrap_with_ddp=False,
            virtual_pipeline_model_parallel_size=self.cfg.get('virtual_pipeline_model_parallel_size', None),
        )

        # if we're not using interleaved, then self.model is a module.
        if self.cfg.get('virtual_pipeline_model_parallel_size', None) is None:
            self.model = self.model[0]

        if self.megatron_amp_o2:

            if not self.with_distributed_adam:
                # Pre-allocate the model on GPU to have master parameters allocated on the same device with matching data type
                if isinstance(self.model, list):
                    for module in self.model:
                        module.cuda(torch.cuda.current_device())
                else:
                    self.model.cuda(torch.cuda.current_device())

            # Model wrapper to convert both model and inputs to half precision
            if isinstance(self.model, list):
                converted_model = []
                for module in self.model:
                    converted_model.append(Float16Module(module=module, precision=cfg.precision))
                    self.model = converted_model
            else:
                self.model = Float16Module(module=self.model, precision=cfg.precision)

        if hasattr(self, '_nsys_profile_enabled'):
            mp_size = cfg.get('tensor_model_parallel_size', 1) * cfg.get('pipeline_model_parallel_size', 1)
            data_parallel_world_size = trainer.world_size // mp_size
            grad_accum_steps = cfg.get('global_batch_size') // (cfg.get('micro_batch_size') * data_parallel_world_size)
            self._nsys_profile_start_step *= grad_accum_steps
            self._nsys_profile_end_step *= grad_accum_steps

    def model_provider_func(self, pre_process, post_process):
        cfg = self.cfg
        num_tokentypes = 2 if cfg.bert_binary_head else 0

        model = BertModel(
            vocab_size=self.padded_vocab_size,
            hidden_size=cfg.hidden_size,
            max_position_embeddings=cfg.max_position_embeddings,
            num_layers=cfg.num_layers,
            num_attention_heads=cfg.num_attention_heads,
            apply_query_key_layer_scaling=cfg.get('apply_query_key_layer_scaling', True),
            kv_channels=cfg.get('kv_channels', None),
            ffn_hidden_size=cfg.ffn_hidden_size,
            num_tokentypes=num_tokentypes,
            parallel_output=True,
            pre_process=pre_process,
            post_process=post_process,
            init_method_std=cfg.get('init_method_std', 0.02),
            fp16_lm_cross_entropy=cfg.get('fp16_lm_cross_entropy', False),
            use_cpu_initialization=cfg.get('use_cpu_initialization', False),
            hidden_dropout=cfg.get('hidden_dropout', 0.1),
            precision=cfg.get('precision', 16),
            fp32_residual_connection=cfg.get('fp32_residual_connection', False),
            activations_checkpoint_granularity=self.cfg.get('activations_checkpoint_granularity', None),
            activations_checkpoint_method=self.cfg.get('activations_checkpoint_method', None),
            activations_checkpoint_num_layers=self.cfg.get('activations_checkpoint_num_layers', 1),
            activations_checkpoint_layers_per_pipeline=self.cfg.get(
                'activations_checkpoint_layers_per_pipeline', None
            ),
            layernorm_epsilon=cfg.get('layernorm_epsilon', 1e-5),
            masked_softmax_fusion=cfg.get('masked_softmax_fusion', True),
            bias_gelu_fusion=cfg.get('bias_gelu_fusion', True),
            onnx_safe=cfg.get('onnx_safe', False),
            add_binary_head=cfg.bert_binary_head,
            megatron_legacy=cfg.get('megatron_legacy', False),
            sequence_parallel=self.cfg.get('sequence_parallel', False),
        )

<<<<<<< HEAD
    def forward(self, input_ids, attention_mask, token_type_ids, lm_labels=None):
        output_tensor = self.model(input_ids, attention_mask, token_type_ids=token_type_ids, lm_labels=lm_labels)

        # Return the output tensor of encoder and transpose from [seq_len, batch, hidden] to [batch, seq_len, hidden]
        if torch.is_tensor(output_tensor):
            output_tensor = output_tensor.transpose(1, 0).contiguous()
        else:
            lm_loss_, sop_logits = output_tensor

            lm_loss_ = lm_loss_.transpose(1, 0).contiguous()
            if sop_logits is not None:
                sop_logits = sop_logits.transpose(1, 0).contiguous()

            output_tensor = (lm_loss_, sop_logits)
=======
        return model

    def _validate_trainer(self):
        """ Certain trainer configurations can break training.
            Here we try to catch them and raise an error.
        """
        if self.trainer.accumulate_grad_batches > 1:
            raise ValueError(
                f'Gradient accumulation is done within training_step. trainer.accumulate_grad_batches must equal 1'
            )

    def _get_fwd_bwd_function(self):
        fwd_bwd_function = None
        if self.cfg.get('pipeline_model_parallel_size', 1) > 1:
            if self.cfg.get('virtual_pipeline_model_parallel_size', None) is not None:
                fwd_bwd_function = _forward_backward_pipelining_with_interleaving
            else:
                fwd_bwd_function = forward_backward_pipelining_without_interleaving
        else:
            fwd_bwd_function = forward_backward_no_pipelining
        return fwd_bwd_function

    def get_forward_output_and_loss_func(self):
        def fwd_output_and_loss_func(dataloader_iter, model, checkpoint_activations_all_layers=None):
            if parallel_state.get_pipeline_model_parallel_world_size() == 1:
                batch = next(dataloader_iter)
                tokens, types, sentence_order, loss_mask, lm_labels, padding_mask = (
                    batch['text'].cuda(non_blocking=True),
                    batch['types'].cuda(non_blocking=True),
                    batch['is_random'].cuda(non_blocking=True),
                    batch['loss_mask'].cuda(non_blocking=True),
                    batch['labels'].cuda(non_blocking=True),
                    batch['padding_mask'].cuda(non_blocking=True),
                )
            else:
                batch = next(dataloader_iter)
                if parallel_state.is_pipeline_first_stage():
                    tokens = batch['text'].cuda(non_blocking=True)
                    types = batch['types'].cuda(non_blocking=True)
                    sentence_order = batch['is_random'].cuda(non_blocking=True)
                    padding_mask = batch['padding_mask'].cuda(non_blocking=True)
                    loss_mask, lm_labels = None, None
                elif parallel_state.is_pipeline_last_stage():
                    loss_mask = batch['loss_mask'].cuda(non_blocking=True)
                    lm_labels = batch['labels'].cuda(non_blocking=True)
                    sentence_order = batch['is_random'].cuda(non_blocking=True)
                    padding_mask = batch['padding_mask'].cuda(non_blocking=True)
                    tokens, types = None, None
                else:
                    padding_mask = batch['padding_mask'].cuda(non_blocking=True)
                    sentence_order = batch['is_random'].cuda(non_blocking=True)
                    tokens, types, loss_mask, lm_labels = None, None, None, None

            if not self.cfg.bert_binary_head:
                types = None

            output_tensor = self.forward(
                tokens,
                padding_mask,
                types,
                lm_labels,
                checkpoint_activations_all_layers=checkpoint_activations_all_layers,
                model=model,
            )

            def loss_func(output_tensor):
                loss_dict = self.loss_func(loss_mask, sentence_order, output_tensor)
                if 'sop loss' in loss_dict:
                    lm_loss = loss_dict['lm loss']
                    sop_loss = loss_dict['sop loss']
                    loss = lm_loss + sop_loss
                    reduced_loss = average_losses_across_data_parallel_group([loss, lm_loss, sop_loss])
                else:
                    lm_loss = loss_dict['lm loss']
                    loss = lm_loss
                    reduced_loss = average_losses_across_data_parallel_group([loss, lm_loss])
                return loss, {'avg': reduced_loss}

            return output_tensor, loss_func

        return fwd_output_and_loss_func

    def forward(
        self,
        input_ids,
        attention_mask,
        token_type_ids,
        lm_labels=None,
        checkpoint_activations_all_layers=None,
        model=None,
    ):
        if model is None:
            model = self.model
        output_tensor = model(
            input_ids,
            attention_mask,
            token_type_ids=token_type_ids,
            lm_labels=lm_labels,
            checkpoint_activations_all_layers=checkpoint_activations_all_layers,
        )
        if parallel_state.is_pipeline_last_stage():
            # Return the output tensor of encoder and transpose from [seq_len, batch, hidden] to [batch, seq_len, hidden]
            if torch.is_tensor(output_tensor):
                output_tensor = output_tensor.transpose(1, 0).contiguous()
            else:
                lm_loss_, sop_logits = output_tensor

                lm_loss_ = lm_loss_.transpose(1, 0).contiguous()
                if sop_logits is not None:
                    sop_logits = sop_logits.transpose(1, 0).contiguous()
                output_tensor = (lm_loss_, sop_logits)
>>>>>>> 4a93d287

        return output_tensor

    def training_step(self, dataloader_iter, batch_idx):

        self._optimizer.zero_grad()

        if self.with_distributed_adam:
            # hack to enable overlapping param sync and forward compute
            # note: the distributed optimizer monkey-patches each
            # parameter's __getattribute__ function so that it can
            # launch parameter all-gathers the first time the
            # parameter is accessed after the optimizer step. However,
            # PyTorch directly passes embedding parameters into a C++,
            # bypassing this process. A quick-and-dirty hack is to
            # manually interact with the parameter.
            modules = self.model if isinstance(self.model, list) else [self.model]
            for module in modules:
                if isinstance(module, Float16Module):
                    module = module.module
                module = module.language_model
                if hasattr(module, 'embedding'):
                    for param in module.embedding.parameters():
                        param.data_ptr()

        tensor_shape = [self.cfg.encoder_seq_length, self.cfg.micro_batch_size, self.cfg.hidden_size]

        # handle asynchronous grad reduction
        custom_sync_context_handler = None
        custom_grad_sync_func = None
        custom_param_sync_func = None
        if self.with_distributed_adam:
            if self.megatron_amp_o2:
                # copy grads to main grad
                custom_sync_context_handler = lambda: self._optimizer.no_sync(greedy_grad_copy=True)
            else:
                # keep grad tensors around
                custom_sync_context_handler = lambda: self._optimizer.no_sync(greedy_grad_copy=False)
            custom_grad_sync_func = self.reduce_overlap_gradients
            custom_param_sync_func = self.sync_overlap_parameters
        else:
            if self.megatron_amp_o2 and not self.cfg.get('sequence_parallel', False):
                custom_sync_context_handler = self._optimizer.no_sync
            else:
                # TODO: enable async grad all reduce for O1/autocast mixed precision training
                custom_sync_context_handler = None

        # run forward and backwards passes for an entire global batch
        # we do this inside training_step to support pipeline parallelism
        fwd_bwd_function = self._get_fwd_bwd_function()

        losses_reduced_per_micro_batch = fwd_bwd_function(
            forward_step_func=self.get_forward_output_and_loss_func(),
            batch=dataloader_iter,
            model=self.model,
            forward_only=False,
            tensor_shape=tensor_shape,
            dtype=self.autocast_dtype,
            grad_scaler=self.trainer.precision_plugin.scaler if self.cfg.precision == 16 else None,
            custom_sync_context_handler=custom_sync_context_handler,
            custom_grad_sync_func=custom_grad_sync_func,
            custom_param_sync_func=custom_param_sync_func,
            sequence_parallel_enabled=self.cfg.get('sequence_parallel', False),
            num_micro_batches_with_partial_activation_checkpoints=self.cfg.get(
                'num_micro_batches_with_partial_activation_checkpoints', None
            ),
        )

        if losses_reduced_per_micro_batch:
            loss_tensors_list = [loss_reduced['avg'] for loss_reduced in losses_reduced_per_micro_batch]
            loss_tensor = torch.vstack(loss_tensors_list)
            loss_mean = loss_tensor.mean(axis=0)
        else:
            loss_mean = torch.tensor([0.0, 0.0]).cuda()

        # when using sequence parallelism, the sequence parallel layernorm grads must be all-reduced
        if self.cfg.get('tensor_model_parallel_size', 1) > 1 and self.cfg.get('sequence_parallel', False):
            self.allreduce_sequence_parallel_gradients()

        if self.with_distributed_adam:
            # synchronize asynchronous grad reductions
            # note: not necessary, but reduces performance degradation
            # from multiple simultaneous NCCL calls
            self._optimizer._finish_bucket_grad_sync()
        elif self.megatron_amp_o2:
            if self.cfg.get('pipeline_model_parallel_size', 1) > 1 or self.cfg.get('sequence_parallel', False):
                # when using pipeline parallelism grads must be all-reduced after the pipeline (not asynchronously)
                self._optimizer.allreduce_main_grads()
        else:
            # async grad allreduce is not currently implemented for O1/autocasting mixed precision training
            # so we all-reduce gradients after the pipeline
            self.allreduce_gradients()  # @sangkug we think this is causing memory to blow up (hurts perf)

        if self.cfg.get('pipeline_model_parallel_size', 1) > 1:
            # when using pipeline parallelism the first and last stage must keep embeddings in sync
            self.allreduce_first_last_embeddings()

        torch.distributed.broadcast(loss_mean, get_last_rank())

        if self.cfg.precision == 16:
            loss_scale = self.trainer.precision_plugin.scaler._scale
            if loss_scale is not None:
                self.log('loss_scale', loss_scale, batch_size=1)

        if (batch_idx + 1) % self.trainer.accumulate_grad_batches == 0:
            # Reduced loss for logging.
            self.log('reduced_train_loss', loss_mean[0], prog_bar=True, batch_size=1)
            if len(loss_mean) > 2:
                self.log('reduced_lm_train_loss', loss_mean[1], prog_bar=True, batch_size=1)
                self.log('reduced_sop_train_loss', loss_mean[2], prog_bar=True, batch_size=1)
            lr = self._optimizer.param_groups[0]['lr']
            self.log('lr', lr, batch_size=1)
            self.log('global_step', self.trainer.global_step, prog_bar=True, batch_size=1)
            self.log(
                'consumed_samples',
                self.compute_consumed_samples(self.trainer.global_step - self.init_global_step),
                prog_bar=True,
                batch_size=1,
            )

        return loss_mean[0]

    def allreduce_first_last_embeddings(self):

        # Modified from megatron-lm: https://github.com/NVIDIA/Megatron-LM/blob/d41696840ed0a7edb7e0499eb82a48ae112d9bb3/megatron/training.py#L407
        # All-reduce word_embeddings' grad across first and last stages to ensure
        # that word_embeddings parameters stay in sync.
        # This should only run for models that support pipelined model parallelism
        # (BERT and GPT-2).
        if parallel_state.get_pipeline_model_parallel_world_size() > 1 and (
            parallel_state.is_pipeline_first_stage(ignore_virtual=True)
            or parallel_state.is_pipeline_last_stage(ignore_virtual=True)
        ):
            if parallel_state.is_pipeline_first_stage(ignore_virtual=True):
                if isinstance(self.model, list):
                    module = self.model[0]  # only the first virtual rank has the embeddings
                else:
                    module = self.model
            if parallel_state.is_pipeline_last_stage(ignore_virtual=True):
                if isinstance(self.model, list):
                    module = self.model[-1]  # only the last virtual rank has the embeddings
                else:
                    module = self.model
            if module.share_token_embeddings:
                word_embeddings_weight = module.word_embeddings_weight()
                if self.megatron_amp_o2:
                    # O2 recipe stores a "main" copy of weights and grads
                    grad = word_embeddings_weight.main_grad
                else:
                    grad = word_embeddings_weight.grad
                torch.distributed.all_reduce(grad, group=parallel_state.get_embedding_group())

    def validation_step(self, dataloader_iter, batch_idx):
        tensor_shape = [self.cfg.encoder_seq_length, self.cfg.micro_batch_size, self.cfg.hidden_size]

        fwd_bwd_function = self._get_fwd_bwd_function()

        losses_reduced_per_micro_batch = fwd_bwd_function(
            forward_step_func=self.get_forward_output_and_loss_func(),
            batch=dataloader_iter,
            model=self.model,
            forward_only=True,
            tensor_shape=tensor_shape,
            dtype=self.autocast_dtype,
            sequence_parallel_enabled=self.cfg.get('sequence_parallel', False),
        )

        if losses_reduced_per_micro_batch:
            loss_tensors_list = [loss_reduced['avg'] for loss_reduced in losses_reduced_per_micro_batch]
            loss_tensor = torch.vstack(loss_tensors_list)
            loss_mean = loss_tensor.mean(axis=0)
        else:
            loss_mean = torch.tensor([0.0]).cuda()

        return loss_mean[0]

    def validation_epoch_end(self, outputs):
        if parallel_state.is_pipeline_last_stage():
            averaged_loss = torch.stack(outputs).mean()
        else:
            averaged_loss = torch.tensor(0.0, dtype=torch.float32).cuda()

        torch.distributed.broadcast(averaged_loss, get_last_rank())

        self.log('val_loss', averaged_loss, prog_bar=True, batch_size=1)

    def test_step(self, batch, batch_idx):
        return self.validation_step(batch, batch_idx)

    def test_epoch_end(self, outputs):
        averaged_loss = average_losses_across_data_parallel_group(outputs)
        logging.info(f'test_loss: {averaged_loss[0]}')

    def loss_func(self, loss_mask, sentence_order, output_tensor):
        lm_loss_, sop_logits = output_tensor

        lm_loss_ = lm_loss_.float()
        loss_mask = loss_mask.float()

        # Sometimes when the number of tokens is very small, none of the tokens get masked for prediction. In that case loss mask is all zeros
        # i.e Happens when the entire batch is masked out (Practically when MBS=1 or 2, and the number of tokens in each batch is < 7 )
        if loss_mask.sum() == 0:
            lm_loss = torch.sum(lm_loss_.view(-1)) * 0.0
        else:
            lm_loss = torch.sum(lm_loss_.view(-1) * loss_mask.reshape(-1)) / loss_mask.sum()

        if sop_logits is not None:
            sop_loss = F.cross_entropy(sop_logits.view(-1, 2).float(), sentence_order.view(-1), ignore_index=-1)
            sop_loss = sop_loss.float()
            return {'lm loss': lm_loss, 'sop loss': sop_loss}
            # loss = lm_loss + sop_loss
            # averaged_losses = average_losses_across_data_parallel_group(
            #     [lm_loss, sop_loss])
            # return loss, {'lm loss': averaged_losses[0],
            #               'sop loss': averaged_losses[1]}

        else:
            return {'lm loss': lm_loss}
            # loss = lm_loss
            # averaged_losses = average_losses_across_data_parallel_group(
            #     [lm_loss])
            # return loss, {'lm loss': averaged_losses[0]}

    def build_train_valid_test_datasets(self):
        logging.info('Building Bert datasets.')
        if self.trainer.limit_val_batches > 1.0 and isinstance(self.trainer.limit_val_batches, float):
            raise ValueError("limit_val_batches must be an integer or float less than or equal to 1.0.")
        global_batch_size = self.cfg.global_batch_size
        # Compute trianing micro-batch steps: total_global_batch_steps x grad_acumms_per_global_batch
        max_train_steps = self.trainer.max_steps
        eval_iters = (max_train_steps // self.trainer.val_check_interval + 1) * self.trainer.limit_val_batches
        test_iters = self.trainer.limit_test_batches

        train_valid_test_num_samples = [
            max_train_steps * global_batch_size,
            eval_iters * global_batch_size,
            test_iters * global_batch_size,
        ]

        if self.trainer.limit_val_batches <= 1.0 and isinstance(self.trainer.limit_val_batches, float):
            train_valid_test_num_samples[
                1
            ] = 1  # This is to make sure we only have one epoch on every validation iteration

        self._train_ds, self._validation_ds, self._test_ds = dataset_utils.build_train_valid_test_datasets(
            cfg=self.cfg,
            trainer=self.trainer,
            data_prefix=self.cfg.data.data_prefix,
            data_impl=self.cfg.data.data_impl,
            splits_string=self.cfg.data.splits_string,
            train_valid_test_num_samples=train_valid_test_num_samples,
            max_seq_length=self.cfg.data.seq_length,
            masked_lm_prob=self.cfg.data.masked_lm_prob,
            short_seq_prob=self.cfg.data.short_seq_prob,
            seed=self.cfg.seed,
            skip_warmup=self.cfg.data.get('skip_warmup', True),
            binary_head=self.cfg.bert_binary_head,
            max_seq_length_dec=None,
            dataset_type='standard_bert',
            tokenizer=self.tokenizer.tokenizer,
        )

        if self._train_ds is not None:
            logging.info(f'Length of train dataset: {len(self._train_ds)}')
        if self._validation_ds is not None:
            logging.info(f'Length of val dataset: {len(self._validation_ds)}')
        if self._test_ds is not None:
            logging.info(f'Length of test dataset: {len(self._test_ds)}')
        logging.info(f'Finished building Bert datasets.')
        return self._train_ds, self._validation_ds, self._test_ds

    def backward(self, *args, **kwargs):
        """ LightningModule hook to do backward.
            We want this to do nothing since we run backward in the fwd/bwd functions from apex.
            No need to call it here.
        """
        return

    def optimizer_zero_grad(self, *args, **kwargs):
        """ LightningModule hook to zero grad.
            We want this to do nothing as we are zeroing grads during the training_step.
        """
        return

    def _append_sequence_parallel_module_grads(self, module, grads):
        """ Helper method for allreduce_sequence_parallel_gradients"""

        for param in module.parameters():
            sequence_parallel_param = getattr(param, 'sequence_parallel_enabled', False)
            if sequence_parallel_param:
                if self.megatron_amp_o2:
                    grad = param.main_grad
                else:
                    grad = param.grad
                grads.append(grad.data)

    def setup(self, stage=None):
        """ PTL hook that is executed after DDP spawns.
            We setup datasets here as megatron datasets require DDP to instantiate.
            See https://pytorch-lightning.readthedocs.io/en/latest/common/lightning_module.html#setup for more information.
        Args:
            stage (str, optional): Can be 'fit', 'validate', 'test' or 'predict'. Defaults to None.
        """

        num_parameters_on_device, total_num_parameters = self._get_total_params_across_model_parallel_groups_gpt_bert(
            self.model
        )

        logging.info(
            f'Pipeline model parallel rank: {parallel_state.get_pipeline_model_parallel_rank()}, '
            f'Tensor model parallel rank: {parallel_state.get_tensor_model_parallel_rank()}, '
            f'Number of model parameters on device: {num_parameters_on_device:.2e}. '
            f'Total number of model parameters: {total_num_parameters:.2e}.'
        )

        resume_checkpoint_path = self.trainer._checkpoint_connector.resume_from_checkpoint_fit_path
        if resume_checkpoint_path:
            init_consumed_samples = self._extract_consumed_samples_from_ckpt(resume_checkpoint_path)
        else:
            init_consumed_samples = 0
        self.init_consumed_samples = init_consumed_samples
        self.init_global_step = self.trainer.global_step

        if stage == 'predict':
            return
        else:
            # TODO: consider adding a ModelPT guard to check if model is being restored.
            # allowing restored models to optionally setup datasets
            self.build_train_valid_test_datasets()
            self.setup_training_data(self.cfg.data)
            self.setup_validation_data(self.cfg.data)
            self.setup_test_data(self.cfg.data)

        # when using pipeline model parallel the final stage need to initialize word embeddings
        if parallel_state.get_pipeline_model_parallel_world_size() > 1:
            if isinstance(self.model, list):
                for i, module in enumerate(self.model):
                    parallel_state.set_virtual_pipeline_model_parallel_rank(i)
                    module.sync_initial_word_embeddings()
                parallel_state.set_virtual_pipeline_model_parallel_rank(0)
            else:
                self.model.sync_initial_word_embeddings()

        if self.cfg.get('transformer_engine', False):
            self.setup_transformer_engine_tp_groups()

    def allreduce_sequence_parallel_gradients(self):
        """ All-reduce layernorm parameters across model parallel nodes when sequence parallelism is used.
            Modified from megatron-lm:
            https://gitlab-master.nvidia.com/ADLR/megatron-lm/-/blob/3f91f09bb2ab32f9904b47f46f19d2fc3f518ed8/megatron/training.py#L425
        """

        grads = []
        if isinstance(self.model, list):
            for module in self.model:
                self._append_sequence_parallel_module_grads(module, grads)
        else:
            self._append_sequence_parallel_module_grads(self.model, grads)

        coalesced = torch._utils._flatten_dense_tensors(grads)
        torch.distributed.all_reduce(coalesced, group=parallel_state.get_tensor_model_parallel_group())
        for buf, synced in zip(grads, torch._utils._unflatten_dense_tensors(coalesced, grads)):
            buf.copy_(synced)

    def build_pretraining_data_loader(self, dataset, consumed_samples):
        """Buld dataloader given an input dataset."""

        if dataset is None:
            return None
        # Megatron sampler
        if hasattr(self.cfg.data, 'dataloader_type') and self.cfg.data.dataloader_type is not None:
            if self.cfg.data.dataloader_type == 'single':
                batch_sampler = MegatronPretrainingSampler(
                    total_samples=len(dataset),
                    consumed_samples=consumed_samples,
                    micro_batch_size=self.cfg.micro_batch_size,
                    global_batch_size=self.cfg.global_batch_size,
                    data_parallel_rank=parallel_state.get_data_parallel_rank(),
                    data_parallel_size=parallel_state.get_data_parallel_world_size(),
                    drop_last=self.cfg.get('drop_last', True),
                )
            elif self.cfg.data.dataloader_type == 'cyclic':
                batch_sampler = MegatronPretrainingRandomSampler(
                    total_samples=len(dataset),
                    consumed_samples=consumed_samples,
                    micro_batch_size=self.cfg.micro_batch_size,
                    data_parallel_rank=parallel_state.get_data_parallel_rank(),
                    data_parallel_size=parallel_state.get_data_parallel_world_size(),
                    drop_last=self.cfg.get('drop_last', True),
                )
            else:
                raise ValueError('cfg.data.dataloader_type must be "single" or "cyclic"')
        else:
            raise ValueError('cfg.data.dataloader_type not found. Must be "single" or "cyclic"')

        # Torch dataloader.
        return torch.utils.data.DataLoader(
            dataset, batch_sampler=batch_sampler, num_workers=self.cfg.data.num_workers, pin_memory=True,
        )

    def setup_training_data(self, cfg):
        if hasattr(self, '_train_ds'):
            consumed_samples = self.compute_consumed_samples(0)
            logging.info(
                f'Setting up train dataloader with len(len(self._train_ds)): {len(self._train_ds)} and consumed samples: {consumed_samples}'
            )
            self._train_dl = self.build_pretraining_data_loader(self._train_ds, consumed_samples)

    def setup_validation_data(self, cfg):
        if hasattr(self, '_validation_ds'):
            consumed_samples = 0
            logging.info(
                f'Setting up validation dataloader with len(len(self._validation_ds)): {len(self._validation_ds)} and consumed samples: {consumed_samples}'
            )
            self._validation_dl = self.build_pretraining_data_loader(self._validation_ds, consumed_samples)

    def setup_test_data(self, cfg):
        if hasattr(self, '_test_ds'):
            consumed_samples = 0
            logging.info(
                f'Setting up test dataloader with len(len(self._test_ds)): {len(self._test_ds)} and consumed samples: {consumed_samples}'
            )
            self._test_dl = self.build_pretraining_data_loader(self._test_ds, consumed_samples)

    def transfer_batch_to_device(self, batch: Any, device: torch.device, dataloader_idx: int) -> Any:
        """ PTL hook: https://pytorch-lightning.readthedocs.io/en/latest/common/lightning_module.html#transfer-batch-to-device
            When using pipeline parallelism, we need the global batch to remain on the CPU,
            since the memory overhead will be too high when using a large number of microbatches.
            Microbatches are transferred from CPU to GPU inside the pipeline.
        """
        return batch

    def parameters(self):
        if isinstance(self.model, list):
            return itertools.chain.from_iterable(module.parameters() for module in self.model)
        else:
            return self.model.parameters()

    @classmethod
    def list_available_models(cls) -> Optional[PretrainedModelInfo]:
        """
        This method returns a list of pre-trained model which can be instantiated directly from NVIDIA's NGC cloud.
        Returns:
            List of available pre-trained models.
        """
        result = []
        for vocab in ['cased', 'uncased']:
            result.append(
                PretrainedModelInfo(
                    pretrained_model_name=f"megatron_bert_345m_{vocab}",
                    location=f"https://api.ngc.nvidia.com/v2/models/nvidia/nemo/megatron_bert_345m_{vocab}/versions/1/files/megatron_bert_345m_{vocab}.nemo",
                    description=f"345M parameter BERT Megatron model with {vocab} vocab.",
                )
            )
        for vocab_size in ['50k', '30k']:
            for vocab in ['cased', 'uncased']:
                result.append(
                    PretrainedModelInfo(
                        pretrained_model_name=f"biomegatron345m_biovocab_{vocab_size}_{vocab}",
                        location=f"https://api.ngc.nvidia.com/v2/models/nvidia/nemo/biomegatron345m_biovocab_{vocab_size}_{vocab}/versions/1/files/BioMegatron345m-biovocab-{vocab_size}-{vocab}.nemo",
                        description="Megatron 345m parameters model with biomedical vocabulary ({vocab_size} size) {vocab}, pre-trained on PubMed biomedical text corpus.",
                    )
                )
        for vocab in ['cased', 'uncased']:
            result.append(
                PretrainedModelInfo(
                    pretrained_model_name=f"biomegatron-bert-345m-{vocab}",
                    location=f"https://api.ngc.nvidia.com/v2/models/nvidia/nemo/biomegatron345m{vocab}/versions/1/files/BioMegatron345m{vocab.capitalize()}.nemo",
                    description=f"Megatron pretrained on {vocab} biomedical dataset PubMed with 345 million parameters.",
                )
            )
        return result

    def setup_optimizer_param_groups(self):
        """ModelPT override. Optimizer will get self._optimizer_param_groups"""
        self._optimizer_param_groups = get_params_for_weight_decay_optimization(self.model)

    def configure_optimizers(self):

        if self.with_distributed_adam:

            # Disable overlapped grad sync for embedding grad when
            # pipeline parallelism is enabled
            if parallel_state.get_pipeline_model_parallel_world_size() > 1:
                if parallel_state.is_pipeline_first_stage(ignore_virtual=True):
                    if isinstance(self.model, list):
                        module = self.model[0]  # only the first virtual rank has the embeddings
                    else:
                        module = self.model
                    if module.share_token_embeddings:
                        param = module.word_embeddings_weight()
                        param._disable_greedy_grad_copy = not self.megatron_amp_o2
                        param._disable_overlap_grad_sync = True
                if parallel_state.is_pipeline_last_stage(ignore_virtual=True):
                    if isinstance(self.model, list):
                        module = self.model[-1]  # only the last virtual rank has the embeddings
                    else:
                        module = self.model
                    if module.share_token_embeddings:
                        param = module.word_embeddings_weight()
                        param._disable_greedy_grad_copy = not self.megatron_amp_o2
                        param._disable_overlap_grad_sync = True

            # Disable overlapped grad sync for layer norm grads when
            # sequence parallelism is enabled
            for param in self.parameters():
                if getattr(param, 'sequence_parallel_enabled', False):
                    param._disable_greedy_grad_copy = not self.megatron_amp_o2
                    param._disable_overlap_grad_sync = True

            # sequence parallelism is enabled
            for param in self.parameters():
                if getattr(param, 'sequence_parallel_enabled', False):
                    param._disable_greedy_grad_copy = not self.megatron_amp_o2
                    param._disable_overlap_grad_sync = True

            # Initialize parameter buckets for overlapped grad and param syncs
            # Note: Params with disabled overlapping are put in the
            # last param bucket
            buckets = []
            if self.cfg.get('virtual_pipeline_model_parallel_size', None) is not None:
                # Initialize a bucket for each virtual pipeline stage
                for module in self.model:
                    if isinstance(module, Float16Module):
                        module = module.module
                    stage_bucket = []
                    for layer in module.language_model.encoder.layers:
                        stage_bucket.extend(
                            p for p in layer.parameters() if not getattr(p, '_disable_overlap_grad_sync', False)
                        )
                    buckets.append(stage_bucket)
            else:
                # Initialize a bucket for each Transformer layer
                modules = self.model if isinstance(self.model, list) else [self.model]
                for module in modules:
                    if isinstance(module, Float16Module):
                        module = module.module
                    for layer in module.language_model.encoder.layers:
                        buckets.append(
                            [p for p in layer.parameters() if not getattr(p, '_disable_overlap_grad_sync', False)]
                        )
            buckets.reverse()
            used_params = set()
            for bucket in buckets:
                used_params.update(bucket)
            buckets[-1].extend(p for p in self.parameters() if p not in used_params)
            self.distributed_adam_buckets = buckets

        return super().configure_optimizers()

    # Required for ONNX export
    @property
    def input_types(self) -> Optional[Dict[str, NeuralType]]:
        return {
            "input_ids": NeuralType(('B', 'T'), ChannelType()),
            "attention_mask": NeuralType(('B', 'T'), MaskType(), optional=True),
            "token_type_ids": NeuralType(('B', 'T'), ChannelType(), optional=True),
        }

    # Required for ONNX export
    def input_example(self, max_batch=1, max_dim=256):
        """
        Generates input examples for tracing etc.
        Returns:
            A tuple of input examples.
        """
        sample = next(self.parameters())
        sz = (max_batch, max_dim)
        input_ids = torch.randint(low=0, high=2048, size=sz, device=sample.device)
        token_type_ids = torch.randint(low=0, high=1, size=sz, device=sample.device)
        attention_mask = torch.randint(low=0, high=1, size=sz, device=sample.device)
        input_dict = {"input_ids": input_ids, "attention_mask": attention_mask, "token_type_ids": token_type_ids}
        return tuple([input_dict])

    def on_save_checkpoint(self, checkpoint) -> None:
        """LightningModule hook:
        https://pytorch-lightning.readthedocs.io/en/stable/common/lightning_module.html#on-save-checkpoint
        """
        if isinstance(self.model, list):
            for i in range(len(self.model)):
                parallel_state.set_virtual_pipeline_model_parallel_rank(i)
                checkpoint[f'model{i}'] = self.model[i].module.state_dict_for_save_checkpoint()
            parallel_state.set_virtual_pipeline_model_parallel_rank(0)

    def on_load_checkpoint(self, checkpoint) -> None:
        """LightningModule hook:
        https://pytorch-lightning.readthedocs.io/en/stable/common/lightning_module.html#on-load-checkpoint
        """
        if isinstance(self.model, list):
            for i in range(len(self.model)):
                parallel_state.set_virtual_pipeline_model_parallel_rank(i)
                self.model[i].module.load_state_dict(checkpoint[f'model{i}'], strict=True)
            parallel_state.set_virtual_pipeline_model_parallel_rank(0)

    def on_train_batch_end(self, outputs, dataloader_iter: Any, batch_idx: int, unused: Optional[int] = 0) -> None:
        super().on_train_batch_end(outputs, dataloader_iter, batch_idx)

        # TODO: Replace with newer override for scheduler.step() instead of
        # search for plugins for fp16 GradScalar
        if self.trainer.precision_plugin is not None and isinstance(
            self.trainer.precision_plugin, NativeMixedPrecisionPlugin
        ):
            precision_plugin = self.trainer.precision_plugin

            if (
                hasattr(precision_plugin, 'scaler')
                and precision_plugin.scaler is not None
                and isinstance(precision_plugin.scaler, GradScaler)
            ):
                grad_scaler = precision_plugin.scaler

                # If the grad scaler skipped its optimizer step due to infs/nans,
                # decrement the step of all schedulers.
                if grad_scaler.optimizer_update_skipped is not None and grad_scaler.optimizer_update_skipped is True:
                    scheduler_cfgs = self.trainer.lr_scheduler_configs

                    if not scheduler_cfgs or not self.trainer.lightning_module.automatic_optimization:
                        return

                    for scheduler_cfg in scheduler_cfgs:
                        # Decrement the counter by 2, then perform a scheduler.step() to perform a no-up
                        # as well as update the optimizer lr in all param groups
                        scheduler_cfg.scheduler.last_epoch -= 2
                        scheduler_cfg.scheduler.step()

                    # Removing the line below because it messes up train_valid_test_num_samples calculation.
                    # self.trainer.fit_loop.max_steps = self.trainer.fit_loop.max_steps + 1

                    # Reset the optimizer update skipped to `None` - this is to prevent scheduler no-ops during
                    # accumulated gradient updates.
                    grad_scaler.optimizer_update_skipped = None<|MERGE_RESOLUTION|>--- conflicted
+++ resolved
@@ -165,22 +165,6 @@
             sequence_parallel=self.cfg.get('sequence_parallel', False),
         )
 
-<<<<<<< HEAD
-    def forward(self, input_ids, attention_mask, token_type_ids, lm_labels=None):
-        output_tensor = self.model(input_ids, attention_mask, token_type_ids=token_type_ids, lm_labels=lm_labels)
-
-        # Return the output tensor of encoder and transpose from [seq_len, batch, hidden] to [batch, seq_len, hidden]
-        if torch.is_tensor(output_tensor):
-            output_tensor = output_tensor.transpose(1, 0).contiguous()
-        else:
-            lm_loss_, sop_logits = output_tensor
-
-            lm_loss_ = lm_loss_.transpose(1, 0).contiguous()
-            if sop_logits is not None:
-                sop_logits = sop_logits.transpose(1, 0).contiguous()
-
-            output_tensor = (lm_loss_, sop_logits)
-=======
         return model
 
     def _validate_trainer(self):
@@ -292,7 +276,6 @@
                 if sop_logits is not None:
                     sop_logits = sop_logits.transpose(1, 0).contiguous()
                 output_tensor = (lm_loss_, sop_logits)
->>>>>>> 4a93d287
 
         return output_tensor
 
