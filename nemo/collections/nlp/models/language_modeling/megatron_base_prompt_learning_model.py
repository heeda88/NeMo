# Copyright (c) 2022, NVIDIA CORPORATION.  All rights reserved.
#
# Licensed under the Apache License, Version 2.0 (the "License");
# you may not use this file except in compliance with the License.
# You may obtain a copy of the License at
#
#     http://www.apache.org/licenses/LICENSE-2.0
#
# Unless required by applicable law or agreed to in writing, software
# distributed under the License is distributed on an "AS IS" BASIS,
# WITHOUT WARRANTIES OR CONDITIONS OF ANY KIND, either express or implied.
# See the License for the specific language governing permissions and
# limitations under the License.

import re
from collections import OrderedDict

import torch
from omegaconf.dictconfig import DictConfig
from omegaconf.omegaconf import open_dict
from pytorch_lightning.trainer.trainer import Trainer
from torch import Tensor

from nemo.collections.common.tokenizers.sentencepiece_tokenizer import SentencePieceTokenizer
<<<<<<< HEAD
=======
from nemo.collections.nlp.metrics.prompt_learning_metrics import AccuracyScore, BLEUScore, ROUGEScores
>>>>>>> 4a93d287
from nemo.collections.nlp.models.language_modeling.megatron_base_model import MegatronBaseModel
from nemo.collections.nlp.modules.common import (
    PromptEncoder,
    PromptEncoderType,
    VirtualPromptPlaceholderToken,
    VirtualPromptSource,
    VirtualPromptStyle,
)
from nemo.collections.nlp.modules.common.transformer.text_generation import TextGeneration
from nemo.utils import logging

__all__ = ['MegatronBasePromptLearningModel']


class MegatronBasePromptLearningModel(MegatronBaseModel, TextGeneration):
    """
    Model class for prompt-tuning or p-tuning a pretrained Megatron model. 

    Prompt Tuning initalizes virtual prompt embeddings directly from a copy of
    certain token embeddings from the the pretrained model's vocabulary
    and directly tunes these embedding weights. The token embeddings used in 
    initalization are specified by the user in the config file. The model can 
    be prompt-tuned for multiple tasks at once. virtual prompts are stored in a 
    prompt table and can be added or deleted without disrupting virtual prompts 
    for other tasks. 

    P-tuning initializes an LSTM encoder model that generates virtual prompt
    embeddings for every task. Each task shares the same encoder. After ptuning
    is compelete, the learned virtual prompts can be saved to the prompt table
    using add_ptuned_prompts_to_prompt_table(). Thus, if a user wants to add a 
    new virtual prompt via p-tuning, they do not need to retrain on all previous 
    tasks. This gives p-tuning the same task flexiblity as prompt-tuning.
    """

    def __init__(self, cfg: DictConfig, trainer: Trainer):
        super().__init__(cfg, trainer)
        self.init_model(cfg, trainer)

    def init_model(self, cfg: DictConfig, trainer: Trainer):
        self.cfg = cfg

        self.load_frozen_model(cfg, trainer)
        self.prompt_encoder = None
        self.tokenizer = self.frozen_model.tokenizer

        if hasattr(self.frozen_model.cfg, "encoder") and hasattr(self.frozen_model.cfg, "decoder"):
            self.hidden_size = (
                self.frozen_model.cfg.encoder.hidden_size
            )  # Encoder and decoder need to have the same hidden size and we check for this in the frozen enc-dec model.
        else:
            self.hidden_size = self.frozen_model.cfg.hidden_size

<<<<<<< HEAD
        # TODO: Handle this when moving GPT prompt learning to the base class.
        self.word_embeddings = self.frozen_model.enc_dec_model.encoder_embedding.word_embeddings
=======
>>>>>>> 4a93d287
        self.existing_tasks = list(self.cfg.get('existing_tasks', []))
        self.new_tasks = list(self.cfg.get('new_tasks', []))
        self.virtual_prompt_style = VirtualPromptStyle(cfg.virtual_prompt_style)

        # Load templates for assigning virtual prompt token positions
        self.load_task_templates(self.cfg.task_templates)

        if self.first_stage_of_pipeline() and self.virtual_prompt_style in [
            VirtualPromptStyle.P_TUNING,
        ]:

            # TODO: Handle this when moving GPT prompt learning to the base class.
            self.word_embeddings = self.frozen_model.enc_dec_model.encoder_embedding.word_embeddings

        # P-Tuning uses an LSTM Encoder to produce virtual token embeddings
        if self.virtual_prompt_style == VirtualPromptStyle.P_TUNING:
            self.virtual_prompt_source = VirtualPromptSource.PROMPT_ENCODER
        elif self.virtual_prompt_style == VirtualPromptStyle.NO_PROMPT:
            self.virtual_prompt_source = VirtualPromptSource.NO_PROMPT
        else:
            raise ValueError(f"\nvirtual prompt style '{cfg.virtual_prompt_style}'")

        self._reduced_loss_buffer = []
        self._inference_config = None

        # Prepare pseudo token ids for virtual/virtual prompt tokens
        self.pseudo_tokens = get_pseudo_tokens(self.max_virtual_tokens)
        if isinstance(self.tokenizer, SentencePieceTokenizer):
            self.tokenizer.add_special_tokens(self.pseudo_tokens)
        else:
            self.tokenizer.add_special_tokens({'additional_special_tokens': self.pseudo_tokens})
        self.pseudo_token_ids = self.tokenizer.tokens_to_ids(self.pseudo_tokens)
        self.pseudo_token_ids_start = self.pseudo_token_ids[0] if self.pseudo_token_ids else None
        self.pad_token_id = self.tokenizer.pad_id if self.tokenizer.pad_id is not None else self.tokenizer.unk_id
        self.decoder_seq_length = cfg.get('decoder_seq_length', 40)

        if self.trainer.precision == 'bf16':
            self.autocast_dtype = torch.bfloat16
        elif int(self.trainer.precision) == 32:
            self.autocast_dtype = torch.float
        elif int(self.trainer.precision) == 16:
            self.autocast_dtype = torch.half
        else:
            raise ValueError('precision must be in [32, 16, "bf16"]')
        # make sure the default pytorch lightning gradient clipping in the basemodel
        self.grad_clip_pl_default = True
        self.lowest_val_loss = None
        self.prompt_encoder = None

        # define validation metric
        if self.cfg.get('report_validation_metric', False):
            validation_metric = self.cfg.get('validation_metric', 'accuracy')
            if validation_metric == 'accuracy':
                self.validation_metric = AccuracyScore()
            elif validation_metric == 'bleu':
                self.validation_metric = BLEUScore()
            elif validation_metric == 'rouge':
                self.validation_metric = ROUGEScores()

    def load_task_templates(self, task_templates):
        """
        Takes in the task template portion of the config and turns  
        it into a table where each task's prompt template and 
        the number of virtual tokens to insert in a given part of 
        the prompt template are specified. 
        """
        self.task_templates = {}
        self.task_id_num_to_name = {}
        self.max_virtual_tokens = 0

        task_id_num = 0
        for task in task_templates:
            self.task_templates[task.taskname] = {
                "prompt_template": task.prompt_template,
                "prompt_template_fields": re.findall("\{(.*?)\}", task.prompt_template),
                "answer_only_loss": task.get("answer_only_loss", False),
                "answer_field": task.get("answer_field", None),
                "truncate_field": task.truncate_field,
                "total_virtual_tokens": task.total_virtual_tokens,
                "virtual_token_splits": task.virtual_token_splits,
                "task_id_num": task_id_num,
            }

            self.max_virtual_tokens = max(self.max_virtual_tokens, task.total_virtual_tokens)
            self.task_id_num_to_name[task_id_num] = task.taskname
            task_id_num += 1

        # Check that all new tasks have the same total num virtual tokens
        # Num virtual tokens for new tasks don't need to match num used for previously tuned tasks
        if self.new_tasks:
            new_task_name = self.new_tasks[0]
            self.total_new_task_virtual_tokens = self.task_templates[new_task_name]["total_virtual_tokens"]

            assert all(
                self.task_templates[taskname]["total_virtual_tokens"] == self.total_new_task_virtual_tokens
                for taskname in self.new_tasks
            ), "Total virtual tokens for each task tuned simultaneously must match. If you want to use a different number of virtual tokens for different tasks, tune them separately."

    def init_prompt_encoder(self):
        """
        Init the prompt encoder needed for p-tuning on a new task
        """
        # Total virtual tokens should be the same across all new tasks, so just need one
        new_task = self.new_tasks[0]
        total_virtual_tokens = self.task_templates[new_task]["total_virtual_tokens"]

        encoder_type = PromptEncoderType(self.cfg.p_tuning.get("encoder_type", "tpmlp").lower())
        self.prompt_encoder = PromptEncoder(
            encoder_type=encoder_type,
            total_virtual_tokens=total_virtual_tokens,
            token_dim=self.hidden_size,
            hidden_size=self.cfg.p_tuning.get("encoder_hidden", self.hidden_size // 2),
            lstm_dropout=self.cfg.p_tuning.get("dropout", 0.0),
            num_layers=self.cfg.p_tuning.get("num_layers", 2),
            init_std=self.cfg.p_tuning.get("init_std", 0.023),
            taskname=new_task,
        )

    def freeze_existing_word_embeddings(self):
        """Freeze params of existing virtual prompts that should not be tuned further
        """
        # Make sure word embeddings are frozen
        for params in self.word_embeddings.parameters():
            params.requires_grad = False

    def state_dict(self):
        """
        Custom state dict that only contains prompt table and prompt encoder parameters. 
        No frozen model parameters are stored in the state dict. Prompt encoder parameters 
        are only in state dict for intermediate checkpoints saved during training. Final
        nemo checkpoints at the end of training will contain prompt table parameters only. 
        """
        state_dict_ = {}

        if self.first_stage_of_pipeline():
            if self.virtual_prompt_source == VirtualPromptSource.PROMPT_ENCODER:
                state_dict_ = self.prompt_encoder.state_dict()
            else:
                raise ValueError("invalid virtual prompt source")

        return state_dict_

    def load_state_dict(self, state_dict, strict: bool = True):
        """
        Custom load state dict method that only loads prompt table and prompt encoder
        parameters. Matching load method for this class' custom state dict method. 
        """
        if self.first_stage_of_pipeline():
            if self.virtual_prompt_source == VirtualPromptSource.PROMPT_ENCODER:
                if self.prompt_encoder is None:
                    self.init_prompt_encoder()
                self.prompt_encoder.load_state_dict(state_dict, strict)
            else:
                raise ValueError("invalid virtual prompt source")

    def setup_optimizer_param_groups(self):
        """
        ModelPT override. Optimizer will get self._optimizer_param_groups. 
        Only want virtual prompt params to be passed to the optimizer.
        """
        ## Freeze frozen model
        for param in self.frozen_model.parameters():
            param.requires_grad = False

        virtual_prompt_params = {'params': []}

        if self.first_stage_of_pipeline():
            if self.virtual_prompt_source == VirtualPromptSource.PROMPT_ENCODER:
                virtual_prompt_params['params'].extend([param for param in self.prompt_encoder.parameters()])
            else:
                raise ValueError("Optimizer only supports Prompt Encoder.")

        self._optimizer_param_groups = (virtual_prompt_params,)

    def embed_input(self, input_ids: Tensor, taskname_ids: Tensor, use_cached_reps: bool):
        """
        Replaces the virtual tokens in the input_ids with embeddings 
        calculated from either the 'prompt_table' or 'prompt_encoder'. 
        The virtual token placeholders have token_ids listed in
        `self.pseudo_token_ids`.

        params:
            input_ids: the input token ids
            taskname_ids: the NLP task tag token ids
        returns:
            the token embedding for the LM model.
        """
        # Replace virtual token ids with padding for forward pass through vocab embeddings
        discrete_token_ids = input_ids.clone()
        discrete_token_ids[(input_ids >= self.pseudo_token_ids_start)] = self.pad_token_id
        discrete_token_embeds = self.word_embeddings(discrete_token_ids).clone()

        # Find the indicies where virtual tokens should be inserted
        virtual_token_locations = input_ids >= self.pseudo_token_ids_start

        # If there are no virtual tokens, just return discrete token embeds
        if not virtual_token_locations.any():
            return discrete_token_embeds

        if self.virtual_prompt_source == VirtualPromptSource.PROMPT_ENCODER:
            # taskname_embeddings = self.word_embeddings(taskname_ids)
            batch_size, _ = taskname_ids.size()
            virtual_token_embeds = self.prompt_encoder(batch_size=batch_size, use_cached_reps=use_cached_reps)
        else:
            raise ValueError("invalid VirtualPromptSource.")

        # Create index template specifying where virtual token embeddings should be placed
        batch_size, _, embedding_size = discrete_token_embeds.shape
        virtual_token_index = virtual_token_locations.nonzero().reshape((batch_size, -1, 2))[:, :, 1][:, :, None]
        virtual_token_index = virtual_token_index.expand(
            batch_size, self.total_new_task_virtual_tokens, embedding_size
        )

        # Make sure discrete_token_embeds and virtual_token_embeds share the same dtype
        discrete_token_embeds = discrete_token_embeds.type(virtual_token_embeds.dtype)

        # Insert virtual token embeddings where they belong amoung the discrete token embeddings
        discrete_token_embeds.scatter_(1, virtual_token_index, virtual_token_embeds)
        input_embeds = discrete_token_embeds

        return input_embeds

    def on_train_end(self):
        # Save p-tuned prompts to prompt table for inference or future task training
<<<<<<< HEAD
        if self.virtual_prompt_style == VirtualPromptStyle.P_TUNING:
            self.add_ptuned_prompts_to_prompt_table()
            logging.info(f"All p-tuned prompts where moved to the prompt table.")

        self.virtual_prompt_style = VirtualPromptStyle.INFERENCE
        self.virtual_prompt_source = VirtualPromptSource.PROMPT_TABLE

        # Move new tags to existing tag list for loading during inference later
        with open_dict(self.cfg):
            self.cfg.existing_tasks = self.existing_tasks + self.new_tasks
            self.cfg.new_tasks = []
            self.cfg.virtual_prompt_style = VirtualPromptStyle.INFERENCE.value

        # Save the best nemo model
        self.save_to(save_path=self.cfg.nemo_path)
        logging.info(f"The final model was saved to {self.cfg.nemo_path}")
=======
        self.save_to(save_path=self.cfg.nemo_path)
>>>>>>> 4a93d287

    def setup(self, stage=None):
        if stage == 'predict' and self.first_stage_of_pipeline():
            self.freeze_existing_word_embeddings()
            return

        self.setup_test_data()
        if stage == 'test':
            return

        if self.first_stage_of_pipeline():
            if self.virtual_prompt_style == VirtualPromptStyle.P_TUNING:
                self.init_prompt_encoder()
            self.freeze_existing_word_embeddings()

        self.setup_training_data()
        self.setup_validation_data()

    def setup_training_data(self, training_data_config=None):
        if self.cfg.data.get('train_ds', None):
            self._train_ds, self._train_dl = self.build_virtual_prompt_dataset(
                dataset_paths=self.cfg.data.train_ds,
                batch_size=self.cfg.global_batch_size,
                for_train=True,
                drop_last=True,
                shuffle=True,
                num_workers=self.cfg.data.num_workers,
                pin_memory=True,
            )

    def setup_validation_data(self, validation_data_config=None):
        if self.cfg.data.get('validation_ds', None):
            self._validation_ds, self._validation_dl = self.build_virtual_prompt_dataset(
                dataset_paths=self.cfg.data.validation_ds,
                batch_size=self.cfg.get("validation_global_batch_size", self.cfg.global_batch_size),
                for_train=True,
                drop_last=self.cfg.get("validation_drop_last", True),
                shuffle=False,
                num_workers=self.cfg.data.num_workers,
                pin_memory=True,
            )

    def setup_test_data(self, test_data_config=None):
        if self.cfg.data.get('test_ds', None):
            self._test_ds, self._test_dl = self.build_virtual_prompt_dataset(
                dataset_paths=self.cfg.data.test_ds,
                batch_size=self.cfg.get("validation_global_batch_size", self.cfg.global_batch_size),
                for_train=False,
                drop_last=False,
                shuffle=False,
                num_workers=self.cfg.data.num_workers,
                pin_memory=True,
            )

    def set_inference_config(self, inference_config):
        self._inference_config = inference_config

    def get_inference_config(self):
        return self._inference_config

    def set_input_tensor(self, input_tensor):
        pass

    def first_stage_of_pipeline(self):
        pass

    @classmethod
    def list_available_models(cls):
        pass

    def load_frozen_model(self, cfg, trainer):
        pass


def get_pseudo_tokens(num_virtual_tokens):
    """
    Takes in an integer and returns a list of strings where each string
    is a numbered virtual token placeholder. If 
    num_virtual_tokens = 3, then this function returns:

    ["<prompt_0>", "<prompt_1>", "<prompt_2>"]

    Args:
        num_virtual_tokens: (int) Number of virtual token strings you want to make

    returns a list of string. 

    """
    pseudo_tokens = [
        VirtualPromptPlaceholderToken.BASE.value + str(i) + VirtualPromptPlaceholderToken.END.value
        for i in range(num_virtual_tokens)
    ]

    return pseudo_tokens<|MERGE_RESOLUTION|>--- conflicted
+++ resolved
@@ -22,10 +22,7 @@
 from torch import Tensor
 
 from nemo.collections.common.tokenizers.sentencepiece_tokenizer import SentencePieceTokenizer
-<<<<<<< HEAD
-=======
 from nemo.collections.nlp.metrics.prompt_learning_metrics import AccuracyScore, BLEUScore, ROUGEScores
->>>>>>> 4a93d287
 from nemo.collections.nlp.models.language_modeling.megatron_base_model import MegatronBaseModel
 from nemo.collections.nlp.modules.common import (
     PromptEncoder,
@@ -78,11 +75,6 @@
         else:
             self.hidden_size = self.frozen_model.cfg.hidden_size
 
-<<<<<<< HEAD
-        # TODO: Handle this when moving GPT prompt learning to the base class.
-        self.word_embeddings = self.frozen_model.enc_dec_model.encoder_embedding.word_embeddings
-=======
->>>>>>> 4a93d287
         self.existing_tasks = list(self.cfg.get('existing_tasks', []))
         self.new_tasks = list(self.cfg.get('new_tasks', []))
         self.virtual_prompt_style = VirtualPromptStyle(cfg.virtual_prompt_style)
@@ -307,26 +299,7 @@
 
     def on_train_end(self):
         # Save p-tuned prompts to prompt table for inference or future task training
-<<<<<<< HEAD
-        if self.virtual_prompt_style == VirtualPromptStyle.P_TUNING:
-            self.add_ptuned_prompts_to_prompt_table()
-            logging.info(f"All p-tuned prompts where moved to the prompt table.")
-
-        self.virtual_prompt_style = VirtualPromptStyle.INFERENCE
-        self.virtual_prompt_source = VirtualPromptSource.PROMPT_TABLE
-
-        # Move new tags to existing tag list for loading during inference later
-        with open_dict(self.cfg):
-            self.cfg.existing_tasks = self.existing_tasks + self.new_tasks
-            self.cfg.new_tasks = []
-            self.cfg.virtual_prompt_style = VirtualPromptStyle.INFERENCE.value
-
-        # Save the best nemo model
         self.save_to(save_path=self.cfg.nemo_path)
-        logging.info(f"The final model was saved to {self.cfg.nemo_path}")
-=======
-        self.save_to(save_path=self.cfg.nemo_path)
->>>>>>> 4a93d287
 
     def setup(self, stage=None):
         if stage == 'predict' and self.first_stage_of_pipeline():
