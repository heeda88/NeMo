# Copyright (c) 2022, NVIDIA CORPORATION & AFFILIATES.  All rights reserved.
#
# Licensed under the Apache License, Version 2.0 (the "License");
# you may not use this file except in compliance with the License.
# You may obtain a copy of the License at
#
#     http://www.apache.org/licenses/LICENSE-2.0
#
# Unless required by applicable law or agreed to in writing, software
# distributed under the License is distributed on an "AS IS" BASIS,
# WITHOUT WARRANTIES OR CONDITIONS OF ANY KIND, either express or implied.
# See the License for the specific language governing permissions and
# limitations under the License.

<<<<<<< HEAD
import abc
import pathlib
import random
import re
import time
from collections import defaultdict
from typing import Optional

import nltk
import torch

from nemo.collections.tts.torch.en_utils import english_word_tokenize
from nemo.utils import logging
from nemo.utils.decorators import experimental
from nemo.utils.get_rank import is_global_rank_zero


class BaseG2p(abc.ABC):
    def __init__(
        self, phoneme_dict=None, word_tokenize_func=lambda x: x, apply_to_oov_word=None,
    ):
        """Abstract class for creating an arbitrary module to convert grapheme words to phoneme sequences (or leave unchanged or use apply_to_oov_word).
        Args:
            phoneme_dict: Arbitrary representation of dictionary (phoneme -> grapheme) for known words.
            word_tokenize_func: Function for tokenizing text to words.
            apply_to_oov_word: Function that will be applied to out of phoneme_dict word.
        """
        self.phoneme_dict = phoneme_dict
        self.word_tokenize_func = word_tokenize_func
        self.apply_to_oov_word = apply_to_oov_word

    @abc.abstractmethod
    def __call__(self, text: str) -> str:
        pass


class EnglishG2p(BaseG2p):
    def __init__(
        self,
        phoneme_dict=None,
        word_tokenize_func=english_word_tokenize,
        apply_to_oov_word=None,
        ignore_ambiguous_words=True,
        heteronyms=None,
        encoding='latin-1',
        phoneme_probability: Optional[float] = None,
    ):
        """English G2P module. This module converts words from grapheme to phoneme representation using phoneme_dict in CMU dict format.
        Optionally, it can ignore words which are heteronyms, ambiguous or marked as unchangeable by word_tokenize_func (see code for details).
        Ignored words are left unchanged or passed through apply_to_oov_word for handling.
        Args:
            phoneme_dict (str, Path, Dict): Path to file in CMUdict format or dictionary of CMUdict-like entries.
            word_tokenize_func: Function for tokenizing text to words.
                It has to return List[Tuple[Union[str, List[str]], bool]] where every tuple denotes word representation and flag whether to leave unchanged or not.
                It is expected that unchangeable word representation will be represented as List[str], other cases are represented as str.
                It is useful to mark word as unchangeable which is already in phoneme representation.
            apply_to_oov_word: Function that will be applied to out of phoneme_dict word.
            ignore_ambiguous_words: Whether to not handle word via phoneme_dict with ambiguous phoneme sequences. Defaults to True.
            heteronyms (str, Path, List): Path to file with heteronyms (every line is new word) or list of words.
            encoding: Encoding type.
            phoneme_probability (Optional[float]): The probability (0.<var<1.) that each word is phonemized. Defaults to None which is the same as 1.
                Note that this code path is only run if the word can be phonemized. For example: If the word does not have a entry in the g2p dict, it will be returned
                as characters. If the word has multiple entries and ignore_ambiguous_words is True, it will be returned as characters.
        """
        phoneme_dict = (
            self._parse_as_cmu_dict(phoneme_dict, encoding)
            if isinstance(phoneme_dict, str) or isinstance(phoneme_dict, pathlib.Path) or phoneme_dict is None
            else phoneme_dict
        )

        if apply_to_oov_word is None:
            logging.warning(
                "apply_to_oov_word=None, This means that some of words will remain unchanged "
                "if they are not handled by any of the rules in self.parse_one_word(). "
                "This may be intended if phonemes and chars are both valid inputs, otherwise, "
                "you may see unexpected deletions in your input."
            )

        super().__init__(
            phoneme_dict=phoneme_dict, word_tokenize_func=word_tokenize_func, apply_to_oov_word=apply_to_oov_word,
        )

        self.ignore_ambiguous_words = ignore_ambiguous_words
        self.heteronyms = (
            set(self._parse_file_by_lines(heteronyms, encoding))
            if isinstance(heteronyms, str) or isinstance(heteronyms, pathlib.Path)
            else heteronyms
        )
        self.phoneme_probability = phoneme_probability
        self._rng = random.Random()

    @staticmethod
    def _parse_as_cmu_dict(phoneme_dict_path=None, encoding='latin-1'):
        if phoneme_dict_path is None:
            # this part of code downloads file, but it is not rank zero guarded
            # Try to check if torch distributed is available, if not get global rank zero to download corpora and make
            # all other ranks sleep for a minute
            if torch.distributed.is_available() and torch.distributed.is_initialized():
                group = torch.distributed.group.WORLD
                if is_global_rank_zero():
                    try:
                        nltk.data.find('corpora/cmudict.zip')
                    except LookupError:
                        nltk.download('cmudict', quiet=True)
                torch.distributed.barrier(group=group)
            elif is_global_rank_zero():
                logging.error(
                    f"Torch distributed needs to be initialized before you initialized EnglishG2p. This class is prone to "
                    "data access race conditions. Now downloading corpora from global rank 0. If other ranks pass this "
                    "before rank 0, errors might result."
                )
                try:
                    nltk.data.find('corpora/cmudict.zip')
                except LookupError:
                    nltk.download('cmudict', quiet=True)
            else:
                logging.error(
                    f"Torch distributed needs to be initialized before you initialized EnglishG2p. This class is prone to "
                    "data access race conditions. This process is not rank 0, and now going to sleep for 1 min. If this "
                    "rank wakes from sleep prior to rank 0 finishing downloading, errors might result."
                )
                time.sleep(60)

            logging.warning(
                f"English g2p_dict will be used from nltk.corpus.cmudict.dict(), because phoneme_dict_path=None. "
                "Note that nltk.corpus.cmudict.dict() has old version (0.6) of CMUDict. "
                "You can use the latest official version of CMUDict (0.7b) with additional changes from NVIDIA directly from NeMo "
                "using the path scripts/tts_dataset_files/cmudict-0.7b_nv22.08."
            )

            return nltk.corpus.cmudict.dict()

        _alt_re = re.compile(r'\([0-9]+\)')
        g2p_dict = {}
        with open(phoneme_dict_path, encoding=encoding) as file:
            for line in file:
                if len(line) and ('A' <= line[0] <= 'Z' or line[0] == "'"):
                    parts = line.split('  ')
                    word = re.sub(_alt_re, '', parts[0])
                    word = word.lower()

                    pronunciation = parts[1].strip().split(" ")
                    if word in g2p_dict:
                        g2p_dict[word].append(pronunciation)
                    else:
                        g2p_dict[word] = [pronunciation]
        return g2p_dict

    @staticmethod
    def _parse_file_by_lines(p, encoding):
        with open(p, encoding=encoding) as f:
            return [l.rstrip() for l in f.readlines()]

    def is_unique_in_phoneme_dict(self, word):
        return len(self.phoneme_dict[word]) == 1

    def parse_one_word(self, word: str):
        """
        Returns parsed `word` and `status` as bool.
        `status` will be `False` if word wasn't handled, `True` otherwise.
        """

        if self.phoneme_probability is not None and self._rng.random() > self.phoneme_probability:
            return word, True

        # punctuation
        if re.search("[a-zA-Z]", word) is None:
            return list(word), True

        # heteronym
        if self.heteronyms is not None and word in self.heteronyms:
            return word, True

        # `'s` suffix
        if (
            len(word) > 2
            and word.endswith("'s")
            and (word not in self.phoneme_dict)
            and (word[:-2] in self.phoneme_dict)
            and (not self.ignore_ambiguous_words or self.is_unique_in_phoneme_dict(word[:-2]))
        ):
            return self.phoneme_dict[word[:-2]][0] + ["Z"], True

        # `s` suffix
        if (
            len(word) > 1
            and word.endswith("s")
            and (word not in self.phoneme_dict)
            and (word[:-1] in self.phoneme_dict)
            and (not self.ignore_ambiguous_words or self.is_unique_in_phoneme_dict(word[:-1]))
        ):
            return self.phoneme_dict[word[:-1]][0] + ["Z"], True

        # phoneme dict
        if word in self.phoneme_dict and (not self.ignore_ambiguous_words or self.is_unique_in_phoneme_dict(word)):
            return self.phoneme_dict[word][0], True

        if self.apply_to_oov_word is not None:
            return self.apply_to_oov_word(word), True
        else:
            return word, False

    def __call__(self, text):
        words = self.word_tokenize_func(text)

        prons = []
        for word, without_changes in words:
            if without_changes:
                prons.extend(word)
                continue

            word_by_hyphen = word.split("-")

            pron, is_handled = self.parse_one_word(word)

            if not is_handled and len(word_by_hyphen) > 1:
                pron = []
                for sub_word in word_by_hyphen:
                    p, _ = self.parse_one_word(sub_word)
                    pron.extend(p)
                    pron.extend(["-"])
                pron.pop()

            prons.extend(pron)

        return prons


@experimental
class IPAG2P(BaseG2p):
    # fmt: off
    STRESS_SYMBOLS = ["ˈ", "ˌ"]

    def __init__(
        self,
        phoneme_dict,
        word_tokenize_func=english_word_tokenize,
        apply_to_oov_word=None,
        ignore_ambiguous_words=True,
        heteronyms=None,
        phoneme_probability: Optional[float]=None,
        use_stresses: Optional[bool]=True,
        set_graphemes_upper: Optional[bool]=True
    ):
        """Generic IPA G2P module. This module converts words from grapheme to International Phonetic Alphabet representations.
        Optionally, it can ignore heteronyms, ambiguous words, or words marked as unchangeable by word_tokenize_func (see code for details).
        Ignored words are left unchanged or passed through apply_to_oov_word for handling.
        
        Args:
            phoneme_dict (str, Path, Dict): Path to file in CMUdict format or dictionary of CMUdict-like entries.
                Must be given for IPA G2P. (Consider using scripts/tts_dataset_files/ipa_cmudict-0.7b_nv22.08.txt.)
            word_tokenize_func: Function for tokenizing text to words.
                It has to return List[Tuple[Union[str, List[str]], bool]] where every tuple denotes word
                representation and flag whether to leave unchanged or not.
                It is expected that unchangeable word representation will be represented as List[str], other
                cases are represented as str.
                It is useful to mark word as unchangeable which is already in phoneme representation.
                Defaults to the English word tokenizer.
            apply_to_oov_word: Function that will be applied to out of phoneme_dict word.
            ignore_ambiguous_words: Whether to not handle word via phoneme_dict with ambiguous phoneme sequences.
                Defaults to True.
            heteronyms (str, Path, List): Path to file with heteronyms (every line is new word) or list of words.
            phoneme_probability (Optional[float]): The probability (0.<var<1.) that each word is phonemized. Defaults to None which is the same as 1.
                Note that this code path is only run if the word can be phonemized. For example: If the word does not have a entry in the g2p dict, it will be returned
                as characters. If the word has multiple entries and ignore_ambiguous_words is True, it will be returned as characters.
            use_stresses (Optional[bool]): Whether or not to include the stress symbols (ˈ and ˌ).
            set_graphemes_upper (Optional[bool]): Whether or not to convert all graphemes to uppercase (if not converted to phonemes).
                You may want to set this if there is an overlap between grapheme/IPA symbols.
                Defaults to True.
        """
        self.use_stresses = use_stresses
        self.set_graphemes_upper = set_graphemes_upper

        if isinstance(phoneme_dict, str) or isinstance(phoneme_dict, pathlib.Path):
            # Load phoneme_dict from file path
            self.phoneme_dict, self.symbols = self._parse_as_cmu_dict(
                phoneme_dict,
                use_stresses,
                self.STRESS_SYMBOLS,
                upper=set_graphemes_upper,
            )
        else:
            # Load phoneme_dict as dictionary object
            logging.info("Loading phoneme_dict as a Dict object. Extracting valid symbols from values.")
            self.phoneme_dict = phoneme_dict

            self.symbols = set()
            for entries in phoneme_dict.values():
                for phonemes in entries:
                    self.symbols.update(phonemes)

            # Update dict to remove stresses if use_stresses=False
            if not use_stresses:
                for stress_symbol in self.STRESS_SYMBOLS:
                    self.symbols.remove(stress_symbol)

                updated_phoneme_dict = {}
                for k,vs in self.phoneme_dict.items():
                    new_vs = []
                    for pron in vs:
                        new_vs.append([symbol for symbol in pron if symbol not in self.STRESS_SYMBOLS])
                    updated_phoneme_dict[k] = new_vs
                self.phoneme_dict = updated_phoneme_dict

            # Update dict keys if graphemes should be set to uppercase
            if set_graphemes_upper:
                updated_phoneme_dict = {}
                for k,vs, in self.phoneme_dict.items():
                    updated_phoneme_dict[k.upper()] = vs
                self.phoneme_dict = updated_phoneme_dict

        if apply_to_oov_word is None:
            logging.warning(
                "apply_to_oov_word=None, This means that some of words will remain unchanged "
                "if they are not handled by any of the rules in self.parse_one_word(). "
                "This may be intended if phonemes and chars are both valid inputs, otherwise, "
                "you may see unexpected deletions in your input."
            )

        super().__init__(
            phoneme_dict=self.phoneme_dict, word_tokenize_func=word_tokenize_func, apply_to_oov_word=apply_to_oov_word,
        )

        self.ignore_ambiguous_words = ignore_ambiguous_words
        self.heteronyms = (
            set(self._parse_file_by_lines(heteronyms))
            if isinstance(heteronyms, str) or isinstance(heteronyms, pathlib.Path)
            else heteronyms
        )
        if set_graphemes_upper and heteronyms:
            self.heteronyms = [het.upper() for het in self.heteronyms]

        self.phoneme_probability = phoneme_probability
        self._rng = random.Random()

    @staticmethod
    def _parse_as_cmu_dict(phoneme_dict_path, use_stresses=False, stress_symbols=[], upper=True):
        """Loads IPA CMUdict, and generates a set of all valid symbols."""
        g2p_dict = defaultdict(list)
        symbols = set()

        _alt_re = re.compile(r'\([0-9]+\)')
        with open(phoneme_dict_path, 'r') as file:
            for line in file:
                if len(line) and ('A' <= line[0] <= 'Z' or line[0] == "'"):
                    parts = line.split('  ')
                    word = re.sub(_alt_re, '', parts[0])
                    if upper:
                        word = word.upper()
                    else:
                        word = word.lower()

                    pronunciation = parts[1].strip()
                    if not use_stresses:
                        for stress_symbol in stress_symbols:
                            pronunciation = pronunciation.replace(stress_symbol, '')
                    symbols.update(pronunciation)  # This will insert each char individually
                    g2p_dict[word].append(list(pronunciation))

        return g2p_dict, symbols

    @staticmethod
    def _parse_file_by_lines(p):
        with open(p, 'r') as f:
            return [l.rstrip() for l in f.readlines()]

    def is_unique_in_phoneme_dict(self, word):
        return len(self.phoneme_dict[word]) == 1

    def parse_one_word(self, word: str):
        """Returns parsed `word` and `status` (bool: False if word wasn't handled, True otherwise).
        """
        if self.set_graphemes_upper:
            word = word.upper()

        if self.phoneme_probability is not None and self._rng.random() > self.phoneme_probability:
            return word, True

        # Punctuation (assumes other chars have been stripped)
        if re.search("[a-zA-Z]", word) is None:
            return list(word), True

        # Heteronym
        if self.heteronyms and word in self.heteronyms:
            return word, True

        # `'s` suffix (with apostrophe) - not in phoneme dict
        if (
            len(word) > 2
            and word.endswith("'s")
            and (word not in self.phoneme_dict)
            and (word[:-2] in self.phoneme_dict)
            and (not self.ignore_ambiguous_words or self.is_unique_in_phoneme_dict(word[:-2]))
        ):
            if word[-3] == 'T':
                # Case like "airport's"
                return self.phoneme_dict[word[:-2]][0] + ["s"], True
            elif word[-3] == 'S':
                # Case like "jones's"
                return self.phoneme_dict[word[:-2]][0] + ["ɪ", "z"], True
            else:
                return self.phoneme_dict[word[:-2]][0] + ["z"], True

        # `s` suffix (without apostrophe) - not in phoneme dict
        if (
            len(word) > 1
            and word.endswith("s")
            and (word not in self.phoneme_dict)
            and (word[:-1] in self.phoneme_dict)
            and (not self.ignore_ambiguous_words or self.is_unique_in_phoneme_dict(word[:-1]))
        ):
            if word[-2] == 'T':
                # Case like "airports"
                return self.phoneme_dict[word[:-1]][0] + ["s"], True
            else:
                return self.phoneme_dict[word[:-1]][0] + ["z"], True

        # Phoneme dict lookup for unique words (or default pron if ignore_ambiguous_words=False)
        if word in self.phoneme_dict and (not self.ignore_ambiguous_words or self.is_unique_in_phoneme_dict(word)):
            return self.phoneme_dict[word][0], True

        if self.apply_to_oov_word is not None:
            return self.apply_to_oov_word(word), True
        else:
            return word, False

    def __call__(self, text):
        words = self.word_tokenize_func(text)

        prons = []
        for word, without_changes in words:
            if without_changes:
                prons.extend(word)
                continue

            pron, is_handled = self.parse_one_word(word)

            word_by_hyphen = word.split("-")
            if not is_handled and len(word_by_hyphen) > 1:
                pron = []
                for sub_word in word_by_hyphen:
                    p, _ = self.parse_one_word(sub_word)
                    pron.extend(p)
                    pron.extend(["-"])
                pron.pop()

            prons.extend(pron)

        return prons
=======
# TODO @xueyang: This file is kept for backward-compatibility purposes since all older NGC models (<= r1.16.0) used this
#  import path. We will remove this file soon; `IPAG2P` will be also renamed as `IpaG2p`. Please start using new import
#  path and the new `IpaG2p` name from r1.16.0.
from nemo.collections.tts.g2p.models.en_us_arpabet import EnglishG2p
from nemo.collections.tts.g2p.models.i18n_ipa import IpaG2p as IPAG2P
from nemo.collections.tts.g2p.models.zh_cn_pinyin import ChineseG2p
>>>>>>> 4a93d287
<|MERGE_RESOLUTION|>--- conflicted
+++ resolved
@@ -12,461 +12,9 @@
 # See the License for the specific language governing permissions and
 # limitations under the License.
 
-<<<<<<< HEAD
-import abc
-import pathlib
-import random
-import re
-import time
-from collections import defaultdict
-from typing import Optional
-
-import nltk
-import torch
-
-from nemo.collections.tts.torch.en_utils import english_word_tokenize
-from nemo.utils import logging
-from nemo.utils.decorators import experimental
-from nemo.utils.get_rank import is_global_rank_zero
-
-
-class BaseG2p(abc.ABC):
-    def __init__(
-        self, phoneme_dict=None, word_tokenize_func=lambda x: x, apply_to_oov_word=None,
-    ):
-        """Abstract class for creating an arbitrary module to convert grapheme words to phoneme sequences (or leave unchanged or use apply_to_oov_word).
-        Args:
-            phoneme_dict: Arbitrary representation of dictionary (phoneme -> grapheme) for known words.
-            word_tokenize_func: Function for tokenizing text to words.
-            apply_to_oov_word: Function that will be applied to out of phoneme_dict word.
-        """
-        self.phoneme_dict = phoneme_dict
-        self.word_tokenize_func = word_tokenize_func
-        self.apply_to_oov_word = apply_to_oov_word
-
-    @abc.abstractmethod
-    def __call__(self, text: str) -> str:
-        pass
-
-
-class EnglishG2p(BaseG2p):
-    def __init__(
-        self,
-        phoneme_dict=None,
-        word_tokenize_func=english_word_tokenize,
-        apply_to_oov_word=None,
-        ignore_ambiguous_words=True,
-        heteronyms=None,
-        encoding='latin-1',
-        phoneme_probability: Optional[float] = None,
-    ):
-        """English G2P module. This module converts words from grapheme to phoneme representation using phoneme_dict in CMU dict format.
-        Optionally, it can ignore words which are heteronyms, ambiguous or marked as unchangeable by word_tokenize_func (see code for details).
-        Ignored words are left unchanged or passed through apply_to_oov_word for handling.
-        Args:
-            phoneme_dict (str, Path, Dict): Path to file in CMUdict format or dictionary of CMUdict-like entries.
-            word_tokenize_func: Function for tokenizing text to words.
-                It has to return List[Tuple[Union[str, List[str]], bool]] where every tuple denotes word representation and flag whether to leave unchanged or not.
-                It is expected that unchangeable word representation will be represented as List[str], other cases are represented as str.
-                It is useful to mark word as unchangeable which is already in phoneme representation.
-            apply_to_oov_word: Function that will be applied to out of phoneme_dict word.
-            ignore_ambiguous_words: Whether to not handle word via phoneme_dict with ambiguous phoneme sequences. Defaults to True.
-            heteronyms (str, Path, List): Path to file with heteronyms (every line is new word) or list of words.
-            encoding: Encoding type.
-            phoneme_probability (Optional[float]): The probability (0.<var<1.) that each word is phonemized. Defaults to None which is the same as 1.
-                Note that this code path is only run if the word can be phonemized. For example: If the word does not have a entry in the g2p dict, it will be returned
-                as characters. If the word has multiple entries and ignore_ambiguous_words is True, it will be returned as characters.
-        """
-        phoneme_dict = (
-            self._parse_as_cmu_dict(phoneme_dict, encoding)
-            if isinstance(phoneme_dict, str) or isinstance(phoneme_dict, pathlib.Path) or phoneme_dict is None
-            else phoneme_dict
-        )
-
-        if apply_to_oov_word is None:
-            logging.warning(
-                "apply_to_oov_word=None, This means that some of words will remain unchanged "
-                "if they are not handled by any of the rules in self.parse_one_word(). "
-                "This may be intended if phonemes and chars are both valid inputs, otherwise, "
-                "you may see unexpected deletions in your input."
-            )
-
-        super().__init__(
-            phoneme_dict=phoneme_dict, word_tokenize_func=word_tokenize_func, apply_to_oov_word=apply_to_oov_word,
-        )
-
-        self.ignore_ambiguous_words = ignore_ambiguous_words
-        self.heteronyms = (
-            set(self._parse_file_by_lines(heteronyms, encoding))
-            if isinstance(heteronyms, str) or isinstance(heteronyms, pathlib.Path)
-            else heteronyms
-        )
-        self.phoneme_probability = phoneme_probability
-        self._rng = random.Random()
-
-    @staticmethod
-    def _parse_as_cmu_dict(phoneme_dict_path=None, encoding='latin-1'):
-        if phoneme_dict_path is None:
-            # this part of code downloads file, but it is not rank zero guarded
-            # Try to check if torch distributed is available, if not get global rank zero to download corpora and make
-            # all other ranks sleep for a minute
-            if torch.distributed.is_available() and torch.distributed.is_initialized():
-                group = torch.distributed.group.WORLD
-                if is_global_rank_zero():
-                    try:
-                        nltk.data.find('corpora/cmudict.zip')
-                    except LookupError:
-                        nltk.download('cmudict', quiet=True)
-                torch.distributed.barrier(group=group)
-            elif is_global_rank_zero():
-                logging.error(
-                    f"Torch distributed needs to be initialized before you initialized EnglishG2p. This class is prone to "
-                    "data access race conditions. Now downloading corpora from global rank 0. If other ranks pass this "
-                    "before rank 0, errors might result."
-                )
-                try:
-                    nltk.data.find('corpora/cmudict.zip')
-                except LookupError:
-                    nltk.download('cmudict', quiet=True)
-            else:
-                logging.error(
-                    f"Torch distributed needs to be initialized before you initialized EnglishG2p. This class is prone to "
-                    "data access race conditions. This process is not rank 0, and now going to sleep for 1 min. If this "
-                    "rank wakes from sleep prior to rank 0 finishing downloading, errors might result."
-                )
-                time.sleep(60)
-
-            logging.warning(
-                f"English g2p_dict will be used from nltk.corpus.cmudict.dict(), because phoneme_dict_path=None. "
-                "Note that nltk.corpus.cmudict.dict() has old version (0.6) of CMUDict. "
-                "You can use the latest official version of CMUDict (0.7b) with additional changes from NVIDIA directly from NeMo "
-                "using the path scripts/tts_dataset_files/cmudict-0.7b_nv22.08."
-            )
-
-            return nltk.corpus.cmudict.dict()
-
-        _alt_re = re.compile(r'\([0-9]+\)')
-        g2p_dict = {}
-        with open(phoneme_dict_path, encoding=encoding) as file:
-            for line in file:
-                if len(line) and ('A' <= line[0] <= 'Z' or line[0] == "'"):
-                    parts = line.split('  ')
-                    word = re.sub(_alt_re, '', parts[0])
-                    word = word.lower()
-
-                    pronunciation = parts[1].strip().split(" ")
-                    if word in g2p_dict:
-                        g2p_dict[word].append(pronunciation)
-                    else:
-                        g2p_dict[word] = [pronunciation]
-        return g2p_dict
-
-    @staticmethod
-    def _parse_file_by_lines(p, encoding):
-        with open(p, encoding=encoding) as f:
-            return [l.rstrip() for l in f.readlines()]
-
-    def is_unique_in_phoneme_dict(self, word):
-        return len(self.phoneme_dict[word]) == 1
-
-    def parse_one_word(self, word: str):
-        """
-        Returns parsed `word` and `status` as bool.
-        `status` will be `False` if word wasn't handled, `True` otherwise.
-        """
-
-        if self.phoneme_probability is not None and self._rng.random() > self.phoneme_probability:
-            return word, True
-
-        # punctuation
-        if re.search("[a-zA-Z]", word) is None:
-            return list(word), True
-
-        # heteronym
-        if self.heteronyms is not None and word in self.heteronyms:
-            return word, True
-
-        # `'s` suffix
-        if (
-            len(word) > 2
-            and word.endswith("'s")
-            and (word not in self.phoneme_dict)
-            and (word[:-2] in self.phoneme_dict)
-            and (not self.ignore_ambiguous_words or self.is_unique_in_phoneme_dict(word[:-2]))
-        ):
-            return self.phoneme_dict[word[:-2]][0] + ["Z"], True
-
-        # `s` suffix
-        if (
-            len(word) > 1
-            and word.endswith("s")
-            and (word not in self.phoneme_dict)
-            and (word[:-1] in self.phoneme_dict)
-            and (not self.ignore_ambiguous_words or self.is_unique_in_phoneme_dict(word[:-1]))
-        ):
-            return self.phoneme_dict[word[:-1]][0] + ["Z"], True
-
-        # phoneme dict
-        if word in self.phoneme_dict and (not self.ignore_ambiguous_words or self.is_unique_in_phoneme_dict(word)):
-            return self.phoneme_dict[word][0], True
-
-        if self.apply_to_oov_word is not None:
-            return self.apply_to_oov_word(word), True
-        else:
-            return word, False
-
-    def __call__(self, text):
-        words = self.word_tokenize_func(text)
-
-        prons = []
-        for word, without_changes in words:
-            if without_changes:
-                prons.extend(word)
-                continue
-
-            word_by_hyphen = word.split("-")
-
-            pron, is_handled = self.parse_one_word(word)
-
-            if not is_handled and len(word_by_hyphen) > 1:
-                pron = []
-                for sub_word in word_by_hyphen:
-                    p, _ = self.parse_one_word(sub_word)
-                    pron.extend(p)
-                    pron.extend(["-"])
-                pron.pop()
-
-            prons.extend(pron)
-
-        return prons
-
-
-@experimental
-class IPAG2P(BaseG2p):
-    # fmt: off
-    STRESS_SYMBOLS = ["ˈ", "ˌ"]
-
-    def __init__(
-        self,
-        phoneme_dict,
-        word_tokenize_func=english_word_tokenize,
-        apply_to_oov_word=None,
-        ignore_ambiguous_words=True,
-        heteronyms=None,
-        phoneme_probability: Optional[float]=None,
-        use_stresses: Optional[bool]=True,
-        set_graphemes_upper: Optional[bool]=True
-    ):
-        """Generic IPA G2P module. This module converts words from grapheme to International Phonetic Alphabet representations.
-        Optionally, it can ignore heteronyms, ambiguous words, or words marked as unchangeable by word_tokenize_func (see code for details).
-        Ignored words are left unchanged or passed through apply_to_oov_word for handling.
-        
-        Args:
-            phoneme_dict (str, Path, Dict): Path to file in CMUdict format or dictionary of CMUdict-like entries.
-                Must be given for IPA G2P. (Consider using scripts/tts_dataset_files/ipa_cmudict-0.7b_nv22.08.txt.)
-            word_tokenize_func: Function for tokenizing text to words.
-                It has to return List[Tuple[Union[str, List[str]], bool]] where every tuple denotes word
-                representation and flag whether to leave unchanged or not.
-                It is expected that unchangeable word representation will be represented as List[str], other
-                cases are represented as str.
-                It is useful to mark word as unchangeable which is already in phoneme representation.
-                Defaults to the English word tokenizer.
-            apply_to_oov_word: Function that will be applied to out of phoneme_dict word.
-            ignore_ambiguous_words: Whether to not handle word via phoneme_dict with ambiguous phoneme sequences.
-                Defaults to True.
-            heteronyms (str, Path, List): Path to file with heteronyms (every line is new word) or list of words.
-            phoneme_probability (Optional[float]): The probability (0.<var<1.) that each word is phonemized. Defaults to None which is the same as 1.
-                Note that this code path is only run if the word can be phonemized. For example: If the word does not have a entry in the g2p dict, it will be returned
-                as characters. If the word has multiple entries and ignore_ambiguous_words is True, it will be returned as characters.
-            use_stresses (Optional[bool]): Whether or not to include the stress symbols (ˈ and ˌ).
-            set_graphemes_upper (Optional[bool]): Whether or not to convert all graphemes to uppercase (if not converted to phonemes).
-                You may want to set this if there is an overlap between grapheme/IPA symbols.
-                Defaults to True.
-        """
-        self.use_stresses = use_stresses
-        self.set_graphemes_upper = set_graphemes_upper
-
-        if isinstance(phoneme_dict, str) or isinstance(phoneme_dict, pathlib.Path):
-            # Load phoneme_dict from file path
-            self.phoneme_dict, self.symbols = self._parse_as_cmu_dict(
-                phoneme_dict,
-                use_stresses,
-                self.STRESS_SYMBOLS,
-                upper=set_graphemes_upper,
-            )
-        else:
-            # Load phoneme_dict as dictionary object
-            logging.info("Loading phoneme_dict as a Dict object. Extracting valid symbols from values.")
-            self.phoneme_dict = phoneme_dict
-
-            self.symbols = set()
-            for entries in phoneme_dict.values():
-                for phonemes in entries:
-                    self.symbols.update(phonemes)
-
-            # Update dict to remove stresses if use_stresses=False
-            if not use_stresses:
-                for stress_symbol in self.STRESS_SYMBOLS:
-                    self.symbols.remove(stress_symbol)
-
-                updated_phoneme_dict = {}
-                for k,vs in self.phoneme_dict.items():
-                    new_vs = []
-                    for pron in vs:
-                        new_vs.append([symbol for symbol in pron if symbol not in self.STRESS_SYMBOLS])
-                    updated_phoneme_dict[k] = new_vs
-                self.phoneme_dict = updated_phoneme_dict
-
-            # Update dict keys if graphemes should be set to uppercase
-            if set_graphemes_upper:
-                updated_phoneme_dict = {}
-                for k,vs, in self.phoneme_dict.items():
-                    updated_phoneme_dict[k.upper()] = vs
-                self.phoneme_dict = updated_phoneme_dict
-
-        if apply_to_oov_word is None:
-            logging.warning(
-                "apply_to_oov_word=None, This means that some of words will remain unchanged "
-                "if they are not handled by any of the rules in self.parse_one_word(). "
-                "This may be intended if phonemes and chars are both valid inputs, otherwise, "
-                "you may see unexpected deletions in your input."
-            )
-
-        super().__init__(
-            phoneme_dict=self.phoneme_dict, word_tokenize_func=word_tokenize_func, apply_to_oov_word=apply_to_oov_word,
-        )
-
-        self.ignore_ambiguous_words = ignore_ambiguous_words
-        self.heteronyms = (
-            set(self._parse_file_by_lines(heteronyms))
-            if isinstance(heteronyms, str) or isinstance(heteronyms, pathlib.Path)
-            else heteronyms
-        )
-        if set_graphemes_upper and heteronyms:
-            self.heteronyms = [het.upper() for het in self.heteronyms]
-
-        self.phoneme_probability = phoneme_probability
-        self._rng = random.Random()
-
-    @staticmethod
-    def _parse_as_cmu_dict(phoneme_dict_path, use_stresses=False, stress_symbols=[], upper=True):
-        """Loads IPA CMUdict, and generates a set of all valid symbols."""
-        g2p_dict = defaultdict(list)
-        symbols = set()
-
-        _alt_re = re.compile(r'\([0-9]+\)')
-        with open(phoneme_dict_path, 'r') as file:
-            for line in file:
-                if len(line) and ('A' <= line[0] <= 'Z' or line[0] == "'"):
-                    parts = line.split('  ')
-                    word = re.sub(_alt_re, '', parts[0])
-                    if upper:
-                        word = word.upper()
-                    else:
-                        word = word.lower()
-
-                    pronunciation = parts[1].strip()
-                    if not use_stresses:
-                        for stress_symbol in stress_symbols:
-                            pronunciation = pronunciation.replace(stress_symbol, '')
-                    symbols.update(pronunciation)  # This will insert each char individually
-                    g2p_dict[word].append(list(pronunciation))
-
-        return g2p_dict, symbols
-
-    @staticmethod
-    def _parse_file_by_lines(p):
-        with open(p, 'r') as f:
-            return [l.rstrip() for l in f.readlines()]
-
-    def is_unique_in_phoneme_dict(self, word):
-        return len(self.phoneme_dict[word]) == 1
-
-    def parse_one_word(self, word: str):
-        """Returns parsed `word` and `status` (bool: False if word wasn't handled, True otherwise).
-        """
-        if self.set_graphemes_upper:
-            word = word.upper()
-
-        if self.phoneme_probability is not None and self._rng.random() > self.phoneme_probability:
-            return word, True
-
-        # Punctuation (assumes other chars have been stripped)
-        if re.search("[a-zA-Z]", word) is None:
-            return list(word), True
-
-        # Heteronym
-        if self.heteronyms and word in self.heteronyms:
-            return word, True
-
-        # `'s` suffix (with apostrophe) - not in phoneme dict
-        if (
-            len(word) > 2
-            and word.endswith("'s")
-            and (word not in self.phoneme_dict)
-            and (word[:-2] in self.phoneme_dict)
-            and (not self.ignore_ambiguous_words or self.is_unique_in_phoneme_dict(word[:-2]))
-        ):
-            if word[-3] == 'T':
-                # Case like "airport's"
-                return self.phoneme_dict[word[:-2]][0] + ["s"], True
-            elif word[-3] == 'S':
-                # Case like "jones's"
-                return self.phoneme_dict[word[:-2]][0] + ["ɪ", "z"], True
-            else:
-                return self.phoneme_dict[word[:-2]][0] + ["z"], True
-
-        # `s` suffix (without apostrophe) - not in phoneme dict
-        if (
-            len(word) > 1
-            and word.endswith("s")
-            and (word not in self.phoneme_dict)
-            and (word[:-1] in self.phoneme_dict)
-            and (not self.ignore_ambiguous_words or self.is_unique_in_phoneme_dict(word[:-1]))
-        ):
-            if word[-2] == 'T':
-                # Case like "airports"
-                return self.phoneme_dict[word[:-1]][0] + ["s"], True
-            else:
-                return self.phoneme_dict[word[:-1]][0] + ["z"], True
-
-        # Phoneme dict lookup for unique words (or default pron if ignore_ambiguous_words=False)
-        if word in self.phoneme_dict and (not self.ignore_ambiguous_words or self.is_unique_in_phoneme_dict(word)):
-            return self.phoneme_dict[word][0], True
-
-        if self.apply_to_oov_word is not None:
-            return self.apply_to_oov_word(word), True
-        else:
-            return word, False
-
-    def __call__(self, text):
-        words = self.word_tokenize_func(text)
-
-        prons = []
-        for word, without_changes in words:
-            if without_changes:
-                prons.extend(word)
-                continue
-
-            pron, is_handled = self.parse_one_word(word)
-
-            word_by_hyphen = word.split("-")
-            if not is_handled and len(word_by_hyphen) > 1:
-                pron = []
-                for sub_word in word_by_hyphen:
-                    p, _ = self.parse_one_word(sub_word)
-                    pron.extend(p)
-                    pron.extend(["-"])
-                pron.pop()
-
-            prons.extend(pron)
-
-        return prons
-=======
 # TODO @xueyang: This file is kept for backward-compatibility purposes since all older NGC models (<= r1.16.0) used this
 #  import path. We will remove this file soon; `IPAG2P` will be also renamed as `IpaG2p`. Please start using new import
 #  path and the new `IpaG2p` name from r1.16.0.
 from nemo.collections.tts.g2p.models.en_us_arpabet import EnglishG2p
 from nemo.collections.tts.g2p.models.i18n_ipa import IpaG2p as IPAG2P
-from nemo.collections.tts.g2p.models.zh_cn_pinyin import ChineseG2p
->>>>>>> 4a93d287
+from nemo.collections.tts.g2p.models.zh_cn_pinyin import ChineseG2p