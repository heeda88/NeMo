--- conflicted
+++ resolved
@@ -74,11 +74,7 @@
       },
       "outputs": [],
       "source": [
-<<<<<<< HEAD
-        "BRANCH = 'r1.11.0'"
-=======
         "BRANCH = 'main'"
->>>>>>> 4a93d287
       ]
     },
     {
