--- conflicted
+++ resolved
@@ -1,12 +1,34 @@
 {
+ "nbformat": 4,
+ "nbformat_minor": 0,
+ "metadata": {
+  "colab": {
+   "name": "Text_Classification_Sentiment_Analysis.ipynb",
+   "provenance": [],
+   "private_outputs": true,
+   "collapsed_sections": []
+  },
+  "kernelspec": {
+   "name": "python3",
+   "display_name": "Python 3"
+  },
+  "accelerator": "GPU",
+  "pycharm": {
+   "stem_cell": {
+    "cell_type": "raw",
+    "source": [],
+    "metadata": {
+     "collapsed": false
+    }
+   }
+  }
+ },
  "cells": [
   {
    "cell_type": "code",
-   "execution_count": null,
    "metadata": {
     "id": "o_0K1lsW1dj9"
    },
-   "outputs": [],
    "source": [
     "\"\"\"\n",
     "You can run either this notebook locally (if you have all the dependencies and a GPU) or on Google Colab.\n",
@@ -20,25 +42,20 @@
     "# If you're using Google Colab and not running locally, run this cell\n",
     "\n",
     "# install NeMo\n",
-<<<<<<< HEAD
-    "BRANCH = 'v1.0.0b2'\n",
-    "!python -m pip install git+https://github.com/NVIDIA/NeMo.git@$BRANCH#egg=nemo_toolkit[nlp]\n",
-=======
     "BRANCH = 'v1.0.0b2'\n!python -m pip install git+https://github.com/NVIDIA/NeMo.git@$BRANCH#egg=nemo_toolkit[nlp]\n",
->>>>>>> ba3956b1
     "\n"
-   ]
-  },
-  {
-   "cell_type": "code",
-   "execution_count": null,
-   "metadata": {
-    "id": "95FHWXOVpUFp",
+   ],
+   "execution_count": null,
+   "outputs": []
+  },
+  {
+   "cell_type": "code",
+   "metadata": {
     "pycharm": {
      "name": "#%%\n"
-    }
-   },
-   "outputs": [],
+    },
+    "id": "95FHWXOVpUFp"
+   },
    "source": [
     "# If you're not using Colab, you might need to upgrade jupyter notebook to avoid the following error:\n",
     "# 'ImportError: IProgress not found. Please update jupyter and ipywidgets.'\n",
@@ -46,15 +63,15 @@
     "! jupyter nbextension enable --py widgetsnbextension\n",
     "\n",
     "# Please restart the kernel after running this cell"
-   ]
-  },
-  {
-   "cell_type": "code",
-   "execution_count": null,
+   ],
+   "execution_count": null,
+   "outputs": []
+  },
+  {
+   "cell_type": "code",
    "metadata": {
     "id": "dzqD2WDFOIN-"
    },
-   "outputs": [],
    "source": [
     "from nemo.collections import nlp as nemo_nlp\n",
     "from nemo.utils.exp_manager import exp_manager\n",
@@ -64,7 +81,9 @@
     "import torch\n",
     "import pytorch_lightning as pl\n",
     "from omegaconf import OmegaConf"
-   ]
+   ],
+   "execution_count": null,
+   "outputs": []
   },
   {
    "cell_type": "markdown",
@@ -132,11 +151,9 @@
   },
   {
    "cell_type": "code",
-   "execution_count": null,
    "metadata": {
     "id": "n8HZrDmr12_-"
    },
-   "outputs": [],
    "source": [
     "DATA_DIR = \"DATA_DIR\"\n",
     "WORK_DIR = \"WORK_DIR\"\n",
@@ -146,7 +163,9 @@
     "os.makedirs(DATA_DIR, exist_ok=True)\n",
     "\n",
     "! unzip -o SST-2.zip -d {DATA_DIR}\n"
-   ]
+   ],
+   "execution_count": null,
+   "outputs": []
   },
   {
    "cell_type": "markdown",
@@ -175,24 +194,22 @@
   },
   {
    "cell_type": "code",
-   "execution_count": null,
    "metadata": {
     "id": "qB0oLE4R9EhJ"
    },
-   "outputs": [],
    "source": [
     "! sed 1d {DATA_DIR}/SST-2/train.tsv > {DATA_DIR}/SST-2/train_nemo_format.tsv\n",
     "! sed 1d {DATA_DIR}/SST-2/dev.tsv > {DATA_DIR}/SST-2/dev_nemo_format.tsv\n",
     "! ls -l {DATA_DIR}/SST-2"
-   ]
-  },
-  {
-   "cell_type": "code",
-   "execution_count": null,
+   ],
+   "execution_count": null,
+   "outputs": []
+  },
+  {
+   "cell_type": "code",
    "metadata": {
     "id": "6UDPgadLN6SG"
    },
-   "outputs": [],
    "source": [
     "# let's take a look at the data \n",
     "print('Contents (first 5 lines) of train.tsv:')\n",
@@ -200,7 +217,9 @@
     "\n",
     "print('\\nContents (first 5 lines) of test.tsv:')\n",
     "! head -n 5 {DATA_DIR}/SST-2/test.tsv"
-   ]
+   ],
+   "execution_count": null,
+   "outputs": []
   },
   {
    "cell_type": "markdown",
@@ -229,11 +248,9 @@
   },
   {
    "cell_type": "code",
-   "execution_count": null,
    "metadata": {
     "id": "T1gA8PsJ13MJ"
    },
-   "outputs": [],
    "source": [
     "# download the model's configuration file \n",
     "MODEL_CONFIG = \"text_classification_config.yaml\"\n",
@@ -249,19 +266,21 @@
     "config_path = f'{WORK_DIR}/configs/{MODEL_CONFIG}'\n",
     "print(config_path)\n",
     "config = OmegaConf.load(config_path)"
-   ]
-  },
-  {
-   "cell_type": "code",
-   "execution_count": null,
+   ],
+   "execution_count": null,
+   "outputs": []
+  },
+  {
+   "cell_type": "markdown",
    "metadata": {
     "id": "mX3KmWMvSUQw"
    },
-   "outputs": [],
    "source": [
     "## this line will print the entire config of the model\n",
     "print(OmegaConf.to_yaml(config))"
-   ]
+   ],
+   "execution_count": null,
+   "outputs": []
   },
   {
    "cell_type": "markdown",
@@ -278,14 +297,14 @@
   },
   {
    "cell_type": "code",
-   "execution_count": null,
    "metadata": {
     "id": "jFSMiWtlkaC5"
    },
-   "outputs": [],
    "source": [
     "config.model.dataset.num_classes=2"
-   ]
+   ],
+   "execution_count": null,
+   "outputs": []
   },
   {
    "cell_type": "markdown",
@@ -303,11 +322,9 @@
   },
   {
    "cell_type": "code",
-   "execution_count": null,
    "metadata": {
     "id": "LQHCJN-ZaoLp"
    },
-   "outputs": [],
    "source": [
     "config.model.train_ds.file_path = os.path.join(DATA_DIR, 'SST-2/train_nemo_format.tsv')\n",
     "config.model.validation_ds.file_path = os.path.join(DATA_DIR, 'SST-2/dev_nemo_format.tsv')\n",
@@ -319,7 +336,9 @@
     "# OmegaConf.to_yaml() is used to create a proper format for printing the train dataloader's config\n",
     "# You may change other params like batch size or the number of samples to be considered (-1 means all the samples)\n",
     "print(OmegaConf.to_yaml(config.model.train_ds))"
-   ]
+   ],
+   "execution_count": null,
+   "outputs": []
   },
   {
    "cell_type": "markdown",
@@ -336,16 +355,16 @@
   },
   {
    "cell_type": "code",
-   "execution_count": null,
    "metadata": {
     "id": "1tG4FzZ4Ui60"
    },
-   "outputs": [],
    "source": [
     "print(\"Trainer config - \\n\")\n",
     "# OmegaConf.to_yaml() is used to create a proper format for printing the trainer config\n",
     "print(OmegaConf.to_yaml(config.trainer))"
-   ]
+   ],
+   "execution_count": null,
+   "outputs": []
   },
   {
    "cell_type": "markdown",
@@ -358,11 +377,9 @@
   },
   {
    "cell_type": "code",
-   "execution_count": null,
    "metadata": {
     "id": "knF6QeQQdMrH"
    },
-   "outputs": [],
    "source": [
     "# lets modify some trainer configs\n",
     "# checks if we have GPU available and uses it\n",
@@ -382,7 +399,9 @@
     "\n",
     "# instantiates a PT Trainer object by using the trainer section of the config\n",
     "trainer = pl.Trainer(**config.trainer)"
-   ]
+   ],
+   "execution_count": null,
+   "outputs": []
   },
   {
    "cell_type": "markdown",
@@ -404,11 +423,9 @@
   },
   {
    "cell_type": "code",
-   "execution_count": null,
    "metadata": {
     "id": "8uztqGAmdrYt"
    },
-   "outputs": [],
    "source": [
     "# The experiment manager of a trainer object can not be set twice. We repeat the trainer creation code again here to prevent getting error when this cell is executed more than once. \n",
     "trainer = pl.Trainer(**config.trainer)\n",
@@ -424,7 +441,9 @@
     "\n",
     "# the exp_dir provides a path to the current experiment for easy access\n",
     "print(exp_dir)\n"
-   ]
+   ],
+   "execution_count": null,
+   "outputs": []
   },
   {
    "cell_type": "markdown",
@@ -437,29 +456,29 @@
   },
   {
    "cell_type": "code",
-   "execution_count": null,
    "metadata": {
     "id": "Xeuc2i7Y_nP5"
    },
-   "outputs": [],
    "source": [
     "# complete list of supported BERT-like models\n",
     "print(nemo_nlp.modules.get_pretrained_lm_models_list())\n",
     "\n"
-   ]
-  },
-  {
-   "cell_type": "code",
-   "execution_count": null,
+   ],
+   "execution_count": null,
+   "outputs": []
+  },
+  {
+   "cell_type": "code",
    "metadata": {
     "id": "RK2xglXyAUOO"
    },
-   "outputs": [],
    "source": [
     "# specify the BERT-like model, you want to use\n",
     "# set the `model.language_modelpretrained_model_name' parameter in the config to the model you want to use\n",
     "config.model.language_model.pretrained_model_name = \"bert-base-uncased\""
-   ]
+   ],
+   "execution_count": null,
+   "outputs": []
   },
   {
    "cell_type": "markdown",
@@ -476,14 +495,14 @@
   },
   {
    "cell_type": "code",
-   "execution_count": null,
    "metadata": {
     "id": "NgsGLydWo-6-"
    },
-   "outputs": [],
    "source": [
     "model = nemo_nlp.models.TextClassificationModel(cfg=config.model, trainer=trainer)"
-   ]
+   ],
+   "execution_count": null,
+   "outputs": []
   },
   {
    "cell_type": "markdown",
@@ -497,11 +516,9 @@
   },
   {
    "cell_type": "code",
-   "execution_count": null,
    "metadata": {
     "id": "mTJr16_pp0aS"
    },
-   "outputs": [],
    "source": [
     "try:\n",
     "  from google import colab\n",
@@ -515,7 +532,9 @@
     "  %tensorboard --logdir {exp_dir}\n",
     "else:\n",
     "  print(\"To use tensorboard, please use this notebook in a Google Colab environment.\")\n"
-   ]
+   ],
+   "execution_count": null,
+   "outputs": []
   },
   {
    "cell_type": "markdown",
@@ -530,16 +549,16 @@
   },
   {
    "cell_type": "code",
-   "execution_count": null,
    "metadata": {
     "id": "hUvnSpyjp0Dh"
    },
-   "outputs": [],
    "source": [
     "# start model training\n",
     "trainer.fit(model)\n",
     "model.save_to(config.save_to)"
-   ]
+   ],
+   "execution_count": null,
+   "outputs": []
   },
   {
    "cell_type": "markdown",
@@ -554,11 +573,9 @@
   },
   {
    "cell_type": "code",
-   "execution_count": null,
    "metadata": {
     "id": "92PB0iTqNnW-"
    },
-   "outputs": [],
    "source": [
     "# extract the path of the best checkpoint from the training, you may update it to any checkpoint\n",
     "checkpoint_path = trainer.checkpoint_callback.best_model_path\n",
@@ -579,7 +596,9 @@
     "eval_trainer = pl.Trainer(**eval_trainer_cfg)\n",
     "\n",
     "eval_trainer.test(model=eval_model, verbose=False) # test_dataloaders=eval_dataloader,\n"
-   ]
+   ],
+   "execution_count": null,
+   "outputs": []
   },
   {
    "cell_type": "markdown",
@@ -594,17 +613,17 @@
   },
   {
    "cell_type": "code",
-   "execution_count": null,
    "metadata": {
     "id": "BKe5Jn4u9xng"
    },
-   "outputs": [],
    "source": [
     "# extract the path of the best checkpoint from the training, you may update it to any other checkpoint file\n",
     "checkpoint_path = trainer.checkpoint_callback.best_model_path\n",
     "# Create an evaluation model and load the checkpoint\n",
     "infer_model = nemo_nlp.models.TextClassificationModel.load_from_checkpoint(checkpoint_path=checkpoint_path)\n"
-   ]
+   ],
+   "execution_count": null,
+   "outputs": []
   },
   {
    "cell_type": "markdown",
@@ -617,11 +636,9 @@
   },
   {
    "cell_type": "code",
-   "execution_count": null,
    "metadata": {
     "id": "DQhsamclRtxJ"
    },
-   "outputs": [],
    "source": [
     "# move the model to the desired device for inference\n",
     "# we move the model to \"cuda\" if available otherwise \"cpu\" would be used\n",
@@ -642,7 +659,9 @@
     "for query, result in zip(queries, results):\n",
     "    print(f'Query : {query}')\n",
     "    print(f'Predicted label: {result}')\n"
-   ]
+   ],
+   "execution_count": null,
+   "outputs": []
   },
   {
    "cell_type": "markdown",
@@ -696,21 +715,12 @@
    "metadata": {},
    "outputs": [],
    "source": [
-<<<<<<< HEAD
-    "! mkdir ort\n",
-    "! cd ort\n",
-    "! git clone --depth 1 --branch v1.5.1 https://github.com/microsoft/onnxruntime.git .\n",
-    "! ./build.sh --skip_tests --config Release --build_shared_lib --parallel --use_cuda --cuda_home /usr/local/cuda --cudnn_home /usr/lib/x86_64-linux-gnu --build_wheel\n",
-    "! pip install ./build/Linux/Release/dist/onnxruntime_gpu-1.5.1-cp37-cp37m-linux_x86_64.whl\n",
-    "! cd .."
-=======
     "mkdir ort\n",
     "cd ort\n",
     "git clone --depth 1 --branch v1.5.1 https://github.com/microsoft/onnxruntime.git .\n",
     "./build.sh --skip_tests --config Release --build_shared_lib --parallel --use_cuda --cuda_home /usr/local/cuda --cudnn_home /usr/lib/x86_64-linux-gnu --build_wheel\n",
     "pip install ./build/Linux/Release/dist/onnxruntime*.whl\n",
     "cd .."
->>>>>>> ba3956b1
    ]
   },
   {
@@ -722,11 +732,11 @@
   },
   {
    "cell_type": "code",
-   "execution_count": null,
+   "execution_count": 25,
    "metadata": {},
    "outputs": [],
    "source": [
-    "infer_model.export(config.export_to)"
+    "model.export(config.export_to)"
    ]
   },
   {
@@ -738,7 +748,7 @@
   },
   {
    "cell_type": "code",
-   "execution_count": null,
+   "execution_count": 21,
    "metadata": {},
    "outputs": [],
    "source": [
@@ -799,42 +809,5 @@
     "    break"
    ]
   }
- ],
- "metadata": {
-  "accelerator": "GPU",
-  "colab": {
-   "collapsed_sections": [],
-   "name": "Text_Classification_Sentiment_Analysis.ipynb",
-   "private_outputs": true,
-   "provenance": []
-  },
-  "kernelspec": {
-   "display_name": "Python 3",
-   "language": "python",
-   "name": "python3"
-  },
-  "language_info": {
-   "codemirror_mode": {
-    "name": "ipython",
-    "version": 3
-   },
-   "file_extension": ".py",
-   "mimetype": "text/x-python",
-   "name": "python",
-   "nbconvert_exporter": "python",
-   "pygments_lexer": "ipython3",
-   "version": "3.7.7"
-  },
-  "pycharm": {
-   "stem_cell": {
-    "cell_type": "raw",
-    "metadata": {
-     "collapsed": false
-    },
-    "source": []
-   }
-  }
- },
- "nbformat": 4,
- "nbformat_minor": 1
+ ]
 }