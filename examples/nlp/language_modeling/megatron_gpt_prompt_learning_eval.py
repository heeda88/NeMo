--- conflicted
+++ resolved
@@ -13,10 +13,7 @@
 # limitations under the License.
 
 import torch
-<<<<<<< HEAD
-=======
 import torch.multiprocessing as mp
->>>>>>> 4a93d287
 from apex.transformer import parallel_state
 from omegaconf import OmegaConf
 from omegaconf.omegaconf import open_dict
@@ -95,13 +92,10 @@
     if cfg.get("gpt_model_file"):
         with open_dict(prompt_learning_cfg):
             prompt_learning_cfg.language_model_path = cfg.gpt_model_file
-<<<<<<< HEAD
-=======
             prompt_learning_cfg.sequence_parallel = False
             prompt_learning_cfg.activations_checkpoint_method = None
             prompt_learning_cfg.activations_checkpoint_granularity = None
             prompt_learning_cfg.activations_checkpoint_num_layers = None
->>>>>>> 4a93d287
 
     # Load prompt tuned model, virtual_prompt_model_file must be provided in config
     # Now load prompt learning model with frozen gpt model base
@@ -146,11 +140,7 @@
 
     _, dataloader = model.build_virtual_prompt_dataset(
         data=cfg.data_paths,
-<<<<<<< HEAD
-        batch_size=64,
-=======
         batch_size=cfg.inference.get('batch_size', 1),
->>>>>>> 4a93d287
         max_seq_length=max_input_length,
         min_seq_length=model.cfg.data.get('min_seq_length', 1),
         add_bos=sampling_params["add_BOS"],
